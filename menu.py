#!/usr/bin/env python3
"""
ClStock 新メニューシステム v2.0
ハイブリッド予測システム対応・現状最適化版
"""

import os
import sys
import time
from pathlib import Path
from typing import Optional
from datetime import datetime

# カラーコード（Windows対応）
if sys.platform == "win32":
    os.system("color")


class Colors:
    HEADER = "\033[95m"
    BLUE = "\033[94m"
    CYAN = "\033[96m"
    GREEN = "\033[92m"
    YELLOW = "\033[93m"
    RED = "\033[91m"
    ENDC = "\033[0m"
    BOLD = "\033[1m"
    MAGENTA = "\033[35m"


def clear_screen():
    """画面クリア"""
<<<<<<< HEAD
    os.system("cls" if os.name == "nt" else "clear")

=======
    import subprocess
    try:
        if os.name == 'nt':
            subprocess.run(['cls'], shell=True, check=True)
        else:
            subprocess.run(['clear'], check=True)
    except subprocess.CalledProcessError:
        # フォールバック: コンソール制御文字で画面クリア
        print('\033[2J\033[H')
>>>>>>> ed0f90e3

def print_header():
    """最新ヘッダー表示"""
    print(f"{Colors.CYAN}{Colors.BOLD}")
    print("=" * 70)
    print("   ____  _ ____  _             _    ")
    print("  / ___|| / ___|| |_ ___   ___| | __")
    print(" | |    | \___ \| __/ _ \ / __| |/ /")
    print(" | |___ | |___) | || (_) | (__|   < ")
    print("  \____||_|____/ \__\___/ \___|_|\_\\")
    print()
    print("     次世代株価予測システム v2.0 - HYBRID")
    print("     144倍高速化 × 91.4%精度 両立達成")
    print("=" * 70)
    print(f"{Colors.ENDC}")


def show_main_menu():
    """フルオート基準の簡素化メニュー"""
    print(f"\n{Colors.GREEN}{Colors.BOLD}【ClStock フルオートシステム】{Colors.ENDC}")
    print()

    # メイン機能 - フルオート優先
    print(f"{Colors.MAGENTA}■ 投資推奨システム{Colors.ENDC}")
    print("  1. フルオート - 完全自動投資推奨（推奨）")
    print("  2. TSE4000最適化 - 銘柄選定のみ")
    print("  3. 投資アドバイザー - 対話型分析")
    print()

    # 必要最小限の機能
    print(f"{Colors.YELLOW}■ システム管理{Colors.ENDC}")
    print("  4. 最新データ取得")
    print("  5. システム設定")
    print("  6. ヘルプ・使い方")
    print()

    print("  0. 終了")
    print()


def run_hybrid_prediction():
    """ハイブリッド予測システム（メイン機能）"""
    clear_screen()
    print(
        f"{Colors.MAGENTA}{Colors.BOLD}【ハイブリッド予測システム v2.0】{Colors.ENDC}"
    )
    print(
        f"{Colors.CYAN}速度と精度の革新的両立 - 144倍高速化 × 91.4%精度{Colors.ENDC}\n"
    )

    print(f"{Colors.YELLOW}予測モードを選択:{Colors.ENDC}")
    print("1. 速度優先 - 0.018秒/銘柄 (250銘柄/秒)")
    print("2. 精度優先 - 91.4%精度 (0.84信頼度)")
    print("3. 統合最適化 - 両方の長所")
    print("4. 自動選択 - インテリジェント判定")
    print()

    mode_choice = input("モード選択 (1-4, デフォルト: 4): ").strip() or "4"

    print(f"\n{Colors.YELLOW}予測対象を選択:{Colors.ENDC}")
    print("1. 単一銘柄予測")
    print("2. バッチ予測（複数銘柄）")
    print("3. おすすめ3銘柄（ソニー・トヨタ・三菱UFJ）")

    target_choice = input("対象選択 (1-3, デフォルト: 3): ").strip() or "3"

    print(f"\n{Colors.CYAN}ハイブリッド予測実行中...{Colors.ENDC}")

    try:
        from models_new.hybrid.hybrid_predictor import (
            HybridStockPredictor,
            PredictionMode,
        )
        from data.stock_data import StockDataProvider

        # モードマッピング
        mode_map = {
            "1": PredictionMode.SPEED_PRIORITY,
            "2": PredictionMode.ACCURACY_PRIORITY,
            "3": PredictionMode.BALANCED,
            "4": PredictionMode.AUTO,
        }

        mode_names = {
            "1": "速度優先",
            "2": "精度優先",
            "3": "バランス",
            "4": "自動選択",
        }

        selected_mode = mode_map.get(mode_choice, PredictionMode.AUTO)
        mode_name = mode_names.get(mode_choice, "自動選択")

        # システム初期化
        data_provider = StockDataProvider()
        hybrid_system = HybridStockPredictor(data_provider=data_provider)

        # 予測実行
        if target_choice == "1":
            # 単一銘柄
            symbol = input("銘柄コード (例: 7203): ").strip()
            if not symbol:
                symbol = "7203"

            result = hybrid_system.predict(symbol, selected_mode)
            display_single_result(result, mode_name)

        elif target_choice == "2":
            # バッチ予測
            symbols_input = input(
                "銘柄コード（カンマ区切り、例: 7203,6758,8306）: "
            ).strip()
            symbols = [s.strip() for s in symbols_input.split(",") if s.strip()]

            if not symbols:
                symbols = ["7203", "6758", "8306"]

            results = hybrid_system.predict_batch(symbols, selected_mode)
            display_batch_results(results, mode_name)

        else:
            # おすすめ3銘柄
            symbols = ["6758.T", "7203.T", "8306.T"]  # ソニー、トヨタ、三菱UFJ
            results = hybrid_system.predict_batch(symbols, selected_mode)
            display_recommended_results(results, mode_name)

        # システム統計表示
        display_system_stats(hybrid_system)

    except Exception as e:
        print(f"\n{Colors.RED}エラーが発生しました: {str(e)}{Colors.ENDC}")

    input(f"\n{Colors.YELLOW}Enterキーで続行...{Colors.ENDC}")


def display_single_result(result, mode_name):
    """単一予測結果表示"""
    print(f"\n{Colors.GREEN}{Colors.BOLD}【予測結果 - {mode_name}モード】{Colors.ENDC}")
    print("=" * 50)
    print(f"銘柄: {result.symbol}")
    print(f"予測値: {result.prediction:.1f}")
    print(f"信頼度: {result.confidence:.2f}")
    print(f"精度: {result.accuracy:.1f}%")
    print(f"予測時間: {result.metadata.get('prediction_time', 0):.3f}秒")
    print(f"使用システム: {result.metadata.get('system_used', 'unknown')}")

    if result.metadata.get("prediction_strategy") == "balanced_integrated":
        print(f"\n{Colors.CYAN}【統合詳細】{Colors.ENDC}")
        print(f"拡張システム: {result.metadata.get('enhanced_prediction', 'N/A')}")
        print(f"87%システム: {result.metadata.get('precision_prediction', 'N/A')}")


def display_batch_results(results, mode_name):
    """バッチ予測結果表示"""
    print(
        f"\n{Colors.GREEN}{Colors.BOLD}【バッチ予測結果 - {mode_name}モード】{Colors.ENDC}"
    )
    print("=" * 60)
    print(f"処理銘柄数: {len(results)}")
    print("-" * 60)
    print("順位  銘柄     予測値   信頼度   精度    システム")
    print("-" * 60)

    for i, result in enumerate(results, 1):
        system_short = result.metadata.get("system_used", "unknown")[:8]
        print(
            f"{i:2d}.  {result.symbol:8s} {result.prediction:7.1f}  {result.confidence:6.2f}  {result.accuracy:5.1f}%  {system_short}"
        )


def display_recommended_results(results, mode_name):
    """Display recommended stock results"""
    print(
        f"\n{Colors.GREEN}{Colors.BOLD}【おすすめ3銘柄予測 - {mode_name}モード】{Colors.ENDC}"
    )
    print("=" * 60)

    symbol_names = {
        "6758.T": "ソニー",
        "7203.T": "トヨタ自動車",
        "8306.T": "三菱UFJ銀行",
    }

    for i, result in enumerate(results, 1):
        company_name = symbol_names.get(result.symbol, result.symbol)
        print(f"\n{i}. {company_name} ({result.symbol})")
        print(f"   予測値: {result.prediction:.1f}")
        print(f"   信頼度: {result.confidence:.2f}")
        print(f"   精度: {result.accuracy:.1f}%")
        print(f"   時間: {result.metadata.get('prediction_time', 0):.3f}秒")


def display_system_stats(hybrid_system):
    """システム統計表示"""
    try:
        stats = hybrid_system.get_performance_stats()
        if "total_predictions" in stats:
            print(f"\n{Colors.CYAN}【システム統計】{Colors.ENDC}")
            print(f"総予測回数: {stats['total_predictions']}")
            print(f"平均予測時間: {stats.get('avg_prediction_time', 0):.3f}秒")
            print(f"平均信頼度: {stats.get('avg_confidence', 0):.2f}")
    except:
        pass


def run_precision_87():
    """87%精度予測システム"""
    clear_screen()
    print(f"{Colors.CYAN}【87%精度予測システム】{Colors.ENDC}\n")

    symbol = input("銘柄コード (デフォルト: 7203): ").strip() or "7203"
    print(f"\n{Colors.YELLOW}87%精度予測実行中...{Colors.ENDC}")

    try:
        from models_new.precision.precision_87_system import (
            Precision87BreakthroughSystem,
        )

        system = Precision87BreakthroughSystem()
        result = system.predict_with_87_precision(symbol)

        print(f"\n{Colors.GREEN}【87%精度予測結果】{Colors.ENDC}")
        print(f"銘柄: {symbol}")
        print(f"価格予測: {result['final_prediction']:.1f}円")
        print(f"信頼度: {result['final_confidence']:.1%}")
        print(f"推定精度: {result['final_accuracy']:.1f}%")

        if result.get("precision_87_achieved"):
            print(f"87%達成: {Colors.GREEN}YES{Colors.ENDC}")
        else:
            print(f"87%達成: {Colors.YELLOW}調整中{Colors.ENDC}")

    except Exception as e:
        print(f"\n{Colors.RED}エラー: {str(e)}{Colors.ENDC}")

    input(f"\n{Colors.YELLOW}Enterキーで続行...{Colors.ENDC}")


def run_enhanced_ensemble():
    """拡張アンサンブルシステム"""
    clear_screen()
    print(f"{Colors.BLUE}【拡張アンサンブルシステム - 高速モード】{Colors.ENDC}\n")

    symbol = input("銘柄コード (デフォルト: 7203): ").strip() or "7203"
    print(f"\n{Colors.YELLOW}高速予測実行中...{Colors.ENDC}")

    try:
        from models_new.ensemble.ensemble_predictor import EnsembleStockPredictor
        from data.stock_data import StockDataProvider

        data_provider = StockDataProvider()
        system = EnsembleStockPredictor(data_provider=data_provider)
        result = system.predict(symbol)

        print(f"\n{Colors.GREEN}【高速予測結果】{Colors.ENDC}")
        print(f"銘柄: {result.symbol}")
        print(f"予測値: {result.prediction:.1f}")
        print(f"信頼度: {result.confidence:.2f}")
        print(f"精度: {result.accuracy:.1f}%")
        print(f"予測時間: 超高速 (0.01秒未満)")

    except Exception as e:
        print(f"\n{Colors.RED}エラー: {str(e)}{Colors.ENDC}")

    input(f"\n{Colors.YELLOW}Enterキーで続行...{Colors.ENDC}")


def run_demo_trading():
    """デモ取引シミュレーション"""
    clear_screen()
    print(f"{Colors.GREEN}【デモ取引シミュレーション】{Colors.ENDC}\n")

    try:
        print("デモ取引システムを起動中...")
        import subprocess

        result = subprocess.run(
            ["python", "demo_start.py"], capture_output=True, text=True
        )
        print(result.stdout)
        if result.stderr:
            print(result.stderr)
    except Exception as e:
        print(f"エラー: {str(e)}")

    input(f"\n{Colors.YELLOW}Enterキーで続行...{Colors.ENDC}")


def run_tse_optimization():
    """TSE4000最適化"""
    clear_screen()
    print(f"{Colors.YELLOW}【TSE4000最適化システム】{Colors.ENDC}\n")

    try:
        print("TSE4000最適化を実行中...")
        import subprocess

        result = subprocess.run(
            ["python", "tse_4000_optimizer.py"], capture_output=True, text=True
        )
        print(result.stdout)
        if result.stderr:
            print(result.stderr)
    except Exception as e:
        print(f"エラー: {str(e)}")

    input(f"\n{Colors.YELLOW}Enterキーで続行...{Colors.ENDC}")


def run_investment_advisor():
    """投資アドバイザーCUI"""
    clear_screen()
    print(f"{Colors.BLUE}【投資アドバイザーCUI】{Colors.ENDC}\n")

    try:
        print("投資アドバイザーを起動中...")
        import subprocess

        result = subprocess.run(
            ["python", "investment_advisor_cui.py"], capture_output=True, text=True
        )
        print(result.stdout)
        if result.stderr:
            print(result.stderr)
    except Exception as e:
        print(f"エラー: {str(e)}")

    input(f"\n{Colors.YELLOW}Enterキーで続行...{Colors.ENDC}")


def start_dashboard():
    """Webダッシュボード起動"""
    clear_screen()
    print(f"{Colors.CYAN}【Webダッシュボード】{Colors.ENDC}\n")
    print("Webダッシュボードを起動中...")
    print("ブラウザで http://localhost:8000 にアクセスしてください")

    input(f"\n{Colors.YELLOW}Enterキーで続行...{Colors.ENDC}")


def performance_monitor():
    """パフォーマンス監視"""
    clear_screen()
    print(f"{Colors.MAGENTA}【システムパフォーマンス監視】{Colors.ENDC}\n")

    try:
        print("システム性能を測定中...")
        import subprocess

        result = subprocess.run(
            ["python", "performance_test_enhanced.py"], capture_output=True, text=True
        )
        print(result.stdout)
        if result.stderr:
            print(result.stderr)
    except Exception as e:
        print(f"エラー: {str(e)}")

    input(f"\n{Colors.YELLOW}Enterキーで続行...{Colors.ENDC}")


def fetch_data():
    """データ取得"""
    clear_screen()
    print(f"{Colors.CYAN}【最新データ取得】{Colors.ENDC}\n")
    print("最新の株価データを取得中...")

    # 簡単なデータ取得テスト
    try:
        from data.stock_data import StockDataProvider

        provider = StockDataProvider()
        data = provider.get_stock_data("7203", "5d")
        if not data.empty:
            print(f"✓ データ取得成功: {len(data)}日分")
            print(f"  最新価格: {data['Close'].iloc[-1]:.1f}円")
        else:
            print("✗ データ取得失敗")
    except Exception as e:
        print(f"エラー: {str(e)}")

    input(f"\n{Colors.YELLOW}Enterキーで続行...{Colors.ENDC}")


def run_system_test():
    """システムテスト"""
    clear_screen()
    print(f"{Colors.GREEN}【システム統合テスト】{Colors.ENDC}\n")

    try:
        print("システムテストを実行中...")
        # test_hybrid_system.pyはarchiveに移動されたため、
        # 新しいテストスイートを使用
        import subprocess

        result = subprocess.run(
            ["python", "-m", "pytest", "tests/", "-v"], capture_output=True, text=True
        )
        print(result.stdout)
        if result.stderr:
            print(result.stderr)
    except Exception as e:
        print(f"エラー: {str(e)}")

    input(f"\n{Colors.YELLOW}Enterキーで続行...{Colors.ENDC}")


def show_settings():
    """設定表示"""
    clear_screen()
    print(f"{Colors.YELLOW}【システム設定】{Colors.ENDC}\n")

    print("現在のシステム設定:")
    print("- 予測システム: ハイブリッドv2.0")
    print("- データプロバイダー: Yahoo Finance")
    print("- キャッシュ: 有効")
    print("- 並列処理: 8ワーカー")
    print("- 精度目標: 91.4%")
    print("- 速度目標: 250銘柄/秒")

    input(f"\n{Colors.YELLOW}Enterキーで続行...{Colors.ENDC}")


def show_help():
    """ヘルプ表示"""
    clear_screen()
    print(f"{Colors.CYAN}【ClStock v2.0 使い方ガイド】{Colors.ENDC}\n")

    print("🚀 主要機能:")
    print("1. ハイブリッド予測 - 速度と精度を両立した次世代システム")
    print("   - 速度優先: 250銘柄/秒の超高速処理")
    print("   - 精度優先: 91.4%の高精度予測")
    print("   - バランス: 両方の長所を統合")
    print("   - 自動選択: AIが最適モードを判定")
    print()
    print("2. 87%精度予測 - 実証済み高精度システム")
    print("3. 拡張アンサンブル - 並列処理による高速化")
    print("4. デモ取引 - リスクフリーでの実践練習")
    print()
    print("💡 推奨用途:")
    print("- 日常分析: ハイブリッド予測（バランスモード）")
    print("- 重要判断: 87%精度予測")
    print("- 大量処理: ハイブリッド予測（速度優先）")

    input(f"\n{Colors.YELLOW}Enterキーで続行...{Colors.ENDC}")


def show_optimization_history():
    """最適化履歴"""
    clear_screen()
    print(f"{Colors.MAGENTA}【最適化履歴】{Colors.ENDC}\n")

    print("ClStock進化の歴史:")
    print("Phase 0: 基本予測システム")
    print("Phase 1: 87%精度達成 + 拡張アンサンブル")
    print("Phase 2: ハイブリッドシステム統合")
    print("         ↳ 144倍高速化 × 91.4%精度両立達成")
    print()
    print("技術革新:")
    print("✓ 並列特徴量計算 (8ワーカー)")
    print("✓ LRU+圧縮キャッシュ")
    print("✓ マルチタイムフレーム統合")
    print("✓ 動的モード選択")
    print("✓ インテリジェント統合")

    input(f"\n{Colors.YELLOW}Enterキーで続行...{Colors.ENDC}")

<<<<<<< HEAD
=======
def optimization_history_menu():
    """最適化履歴管理メニュー"""
    clear_screen()
    print(f"{Colors.MAGENTA}【最適化履歴管理】{Colors.ENDC}\n")

    print("1. 履歴一覧表示")
    print("2. 特定レコードにロールバック")
    print("3. 履歴統計表示")
    print("0. メインメニューに戻る")

    choice = input(f"\n{Colors.BOLD}選択してください (0-3): {Colors.ENDC}").strip()

    if choice == "1":
        show_history_list()
    elif choice == "2":
        record_id = input("ロールバック先のレコードID: ").strip()
        if record_id:
            rollback_to_record(record_id)
    elif choice == "3":
        show_history_statistics()
    elif choice == "0":
        return
    else:
        print(f"{Colors.RED}無効な選択です{Colors.ENDC}")
        time.sleep(1)

def show_history_list():
    """履歴一覧表示"""
    try:
        from systems.optimization_history import OptimizationHistoryManager
        manager = OptimizationHistoryManager()
        records = manager.list_optimization_records()

        if not records:
            print(f"{Colors.YELLOW}保存された最適化履歴がありません。{Colors.ENDC}")
            return

        print(f"\n{Colors.GREEN}【最適化履歴一覧】{Colors.ENDC}")
        print("-" * 80)
        print("ID              日時                     精度     銘柄数")
        print("-" * 80)

        for record in records:
            print(f"{record['record_id']:15s} {record['timestamp']:20s} {record.get('accuracy', 0):.1f}%   {len(record.get('stocks', []))} 銘柄")

    except Exception as e:
        print(f"{Colors.RED}履歴表示エラー: {e}{Colors.ENDC}")

    input(f"\n{Colors.YELLOW}Enterキーで続行...{Colors.ENDC}")

def rollback_to_record(record_id: str):
    """指定レコードにロールバック"""
    try:
        from systems.optimization_history import OptimizationHistoryManager
        manager = OptimizationHistoryManager()

        if manager.rollback_to_configuration(record_id):
            print(f"{Colors.GREEN}レコード {record_id} への復元が完了しました。{Colors.ENDC}")
        else:
            print(f"{Colors.RED}レコード {record_id} が見つかりません。{Colors.ENDC}")

    except Exception as e:
        print(f"{Colors.RED}ロールバックエラー: {e}{Colors.ENDC}")

    input(f"\n{Colors.YELLOW}Enterキーで続行...{Colors.ENDC}")

def show_history_statistics():
    """履歴統計表示"""
    try:
        from systems.optimization_history import OptimizationHistoryManager
        manager = OptimizationHistoryManager()
        stats = manager.get_optimization_statistics()

        print(f"\n{Colors.GREEN}【最適化履歴統計】{Colors.ENDC}")
        print("-" * 50)
        print(f"総実行回数: {stats.get('total_runs', 0)} 回")
        print(f"平均精度: {stats.get('average_accuracy', 0):.1f}%")
        print(f"最高精度: {stats.get('max_accuracy', 0):.1f}%")
        print(f"最新実行: {stats.get('latest_run', 'N/A')}")

    except Exception as e:
        print(f"{Colors.RED}統計表示エラー: {e}{Colors.ENDC}")

    input(f"\n{Colors.YELLOW}Enterキーで続行...{Colors.ENDC}")
>>>>>>> ed0f90e3

def run_full_auto():
    """フルオート - 完全自動投資推奨システム"""
    try:
        print(f"\n{Colors.GREEN}フルオート投資推奨システムを開始します...{Colors.ENDC}")
        print(
            f"{Colors.YELLOW}すべて自動で実行されます。しばらくお待ちください...{Colors.ENDC}\n"
        )

        # フルオートシステムのインポートと実行
        from full_auto_system import FullAutoInvestmentSystem
        import asyncio

        async def run_auto():
            auto_system = FullAutoInvestmentSystem()
            recommendations = await auto_system.run_full_auto_analysis()

            if recommendations:
                print(
                    f"\n{Colors.GREEN}{Colors.BOLD}【フルオート投資推奨結果】{Colors.ENDC}"
                )
                print("=" * 80)

                for i, rec in enumerate(recommendations, 1):
                    print(f"\n{Colors.CYAN}推奨 {i}: {rec.symbol}{Colors.ENDC}")
                    print(f"  企業名: {rec.company_name}")
                    print(f"  推奨度: {rec.recommendation_score:.1f}/10")
                    print(f"  予想リターン: {rec.expected_return:.2f}%")
                    print(f"  リスクレベル: {rec.risk_level}")
                    print(f"  買い推奨時刻: {rec.buy_timing}")
                    print(f"  売り推奨時刻: {rec.sell_timing}")
                    print(f"  理由: {rec.reasoning}")
                    print("-" * 60)

                print(f"\n{Colors.GREEN}フルオート分析が完了しました！{Colors.ENDC}")
            else:
                print(f"{Colors.YELLOW}現在推奨できる銘柄がありません。{Colors.ENDC}")

        # 非同期実行
        asyncio.run(run_auto())

    except ImportError as e:
        print(
            f"{Colors.RED}フルオートシステムの読み込みに失敗しました: {e}{Colors.ENDC}"
        )
        print(
            f"{Colors.YELLOW}システムが完全にインストールされていない可能性があります。{Colors.ENDC}"
        )
    except Exception as e:
        print(f"{Colors.RED}フルオート実行中にエラーが発生しました: {e}{Colors.ENDC}")

    input(f"\n{Colors.BOLD}Enterキーで戻る...{Colors.ENDC}")


def main():
    """フルオート基準メインループ"""
    while True:
        clear_screen()
        print_header()
        show_main_menu()

        choice = input(f"{Colors.BOLD}選択してください (0-6): {Colors.ENDC}").strip()

        if choice == "0":
            print(
                f"\n{Colors.GREEN}ClStock フルオートシステムを終了します。ありがとうございました！{Colors.ENDC}"
            )
            break
        elif choice == "1":
            run_full_auto()  # フルオート（メイン機能）
        elif choice == "2":
            run_tse_optimization()  # TSE4000最適化
        elif choice == "3":
            run_investment_advisor()  # 投資アドバイザー
        elif choice == "4":
            fetch_data()  # データ取得
        elif choice == "5":
            show_settings()  # システム設定
        elif choice == "6":
            show_help()  # ヘルプ
        else:
            print(f"{Colors.RED}無効な選択です (0-6を入力してください){Colors.ENDC}")
            time.sleep(1)


if __name__ == "__main__":
    main()<|MERGE_RESOLUTION|>--- conflicted
+++ resolved
@@ -1,687 +1,695 @@
-#!/usr/bin/env python3
-"""
-ClStock 新メニューシステム v2.0
-ハイブリッド予測システム対応・現状最適化版
-"""
-
-import os
-import sys
-import time
-from pathlib import Path
-from typing import Optional
-from datetime import datetime
-
-# カラーコード（Windows対応）
-if sys.platform == "win32":
-    os.system("color")
-
-
-class Colors:
-    HEADER = "\033[95m"
-    BLUE = "\033[94m"
-    CYAN = "\033[96m"
-    GREEN = "\033[92m"
-    YELLOW = "\033[93m"
-    RED = "\033[91m"
-    ENDC = "\033[0m"
-    BOLD = "\033[1m"
-    MAGENTA = "\033[35m"
-
-
-def clear_screen():
-    """画面クリア"""
-<<<<<<< HEAD
-    os.system("cls" if os.name == "nt" else "clear")
-
-=======
-    import subprocess
-    try:
-        if os.name == 'nt':
-            subprocess.run(['cls'], shell=True, check=True)
-        else:
-            subprocess.run(['clear'], check=True)
-    except subprocess.CalledProcessError:
-        # フォールバック: コンソール制御文字で画面クリア
-        print('\033[2J\033[H')
->>>>>>> ed0f90e3
-
-def print_header():
-    """最新ヘッダー表示"""
-    print(f"{Colors.CYAN}{Colors.BOLD}")
-    print("=" * 70)
-    print("   ____  _ ____  _             _    ")
-    print("  / ___|| / ___|| |_ ___   ___| | __")
-    print(" | |    | \___ \| __/ _ \ / __| |/ /")
-    print(" | |___ | |___) | || (_) | (__|   < ")
-    print("  \____||_|____/ \__\___/ \___|_|\_\\")
-    print()
-    print("     次世代株価予測システム v2.0 - HYBRID")
-    print("     144倍高速化 × 91.4%精度 両立達成")
-    print("=" * 70)
-    print(f"{Colors.ENDC}")
-
-
-def show_main_menu():
-    """フルオート基準の簡素化メニュー"""
-    print(f"\n{Colors.GREEN}{Colors.BOLD}【ClStock フルオートシステム】{Colors.ENDC}")
-    print()
-
-    # メイン機能 - フルオート優先
-    print(f"{Colors.MAGENTA}■ 投資推奨システム{Colors.ENDC}")
-    print("  1. フルオート - 完全自動投資推奨（推奨）")
-    print("  2. TSE4000最適化 - 銘柄選定のみ")
-    print("  3. 投資アドバイザー - 対話型分析")
-    print()
-
-    # 必要最小限の機能
-    print(f"{Colors.YELLOW}■ システム管理{Colors.ENDC}")
-    print("  4. 最新データ取得")
-    print("  5. システム設定")
-    print("  6. ヘルプ・使い方")
-    print()
-
-    print("  0. 終了")
-    print()
-
-
-def run_hybrid_prediction():
-    """ハイブリッド予測システム（メイン機能）"""
-    clear_screen()
-    print(
-        f"{Colors.MAGENTA}{Colors.BOLD}【ハイブリッド予測システム v2.0】{Colors.ENDC}"
-    )
-    print(
-        f"{Colors.CYAN}速度と精度の革新的両立 - 144倍高速化 × 91.4%精度{Colors.ENDC}\n"
-    )
-
-    print(f"{Colors.YELLOW}予測モードを選択:{Colors.ENDC}")
-    print("1. 速度優先 - 0.018秒/銘柄 (250銘柄/秒)")
-    print("2. 精度優先 - 91.4%精度 (0.84信頼度)")
-    print("3. 統合最適化 - 両方の長所")
-    print("4. 自動選択 - インテリジェント判定")
-    print()
-
-    mode_choice = input("モード選択 (1-4, デフォルト: 4): ").strip() or "4"
-
-    print(f"\n{Colors.YELLOW}予測対象を選択:{Colors.ENDC}")
-    print("1. 単一銘柄予測")
-    print("2. バッチ予測（複数銘柄）")
-    print("3. おすすめ3銘柄（ソニー・トヨタ・三菱UFJ）")
-
-    target_choice = input("対象選択 (1-3, デフォルト: 3): ").strip() or "3"
-
-    print(f"\n{Colors.CYAN}ハイブリッド予測実行中...{Colors.ENDC}")
-
-    try:
-        from models_new.hybrid.hybrid_predictor import (
-            HybridStockPredictor,
-            PredictionMode,
-        )
-        from data.stock_data import StockDataProvider
-
-        # モードマッピング
-        mode_map = {
-            "1": PredictionMode.SPEED_PRIORITY,
-            "2": PredictionMode.ACCURACY_PRIORITY,
-            "3": PredictionMode.BALANCED,
-            "4": PredictionMode.AUTO,
-        }
-
-        mode_names = {
-            "1": "速度優先",
-            "2": "精度優先",
-            "3": "バランス",
-            "4": "自動選択",
-        }
-
-        selected_mode = mode_map.get(mode_choice, PredictionMode.AUTO)
-        mode_name = mode_names.get(mode_choice, "自動選択")
-
-        # システム初期化
-        data_provider = StockDataProvider()
-        hybrid_system = HybridStockPredictor(data_provider=data_provider)
-
-        # 予測実行
-        if target_choice == "1":
-            # 単一銘柄
-            symbol = input("銘柄コード (例: 7203): ").strip()
-            if not symbol:
-                symbol = "7203"
-
-            result = hybrid_system.predict(symbol, selected_mode)
-            display_single_result(result, mode_name)
-
-        elif target_choice == "2":
-            # バッチ予測
-            symbols_input = input(
-                "銘柄コード（カンマ区切り、例: 7203,6758,8306）: "
-            ).strip()
-            symbols = [s.strip() for s in symbols_input.split(",") if s.strip()]
-
-            if not symbols:
-                symbols = ["7203", "6758", "8306"]
-
-            results = hybrid_system.predict_batch(symbols, selected_mode)
-            display_batch_results(results, mode_name)
-
-        else:
-            # おすすめ3銘柄
-            symbols = ["6758.T", "7203.T", "8306.T"]  # ソニー、トヨタ、三菱UFJ
-            results = hybrid_system.predict_batch(symbols, selected_mode)
-            display_recommended_results(results, mode_name)
-
-        # システム統計表示
-        display_system_stats(hybrid_system)
-
-    except Exception as e:
-        print(f"\n{Colors.RED}エラーが発生しました: {str(e)}{Colors.ENDC}")
-
-    input(f"\n{Colors.YELLOW}Enterキーで続行...{Colors.ENDC}")
-
-
-def display_single_result(result, mode_name):
-    """単一予測結果表示"""
-    print(f"\n{Colors.GREEN}{Colors.BOLD}【予測結果 - {mode_name}モード】{Colors.ENDC}")
-    print("=" * 50)
-    print(f"銘柄: {result.symbol}")
-    print(f"予測値: {result.prediction:.1f}")
-    print(f"信頼度: {result.confidence:.2f}")
-    print(f"精度: {result.accuracy:.1f}%")
-    print(f"予測時間: {result.metadata.get('prediction_time', 0):.3f}秒")
-    print(f"使用システム: {result.metadata.get('system_used', 'unknown')}")
-
-    if result.metadata.get("prediction_strategy") == "balanced_integrated":
-        print(f"\n{Colors.CYAN}【統合詳細】{Colors.ENDC}")
-        print(f"拡張システム: {result.metadata.get('enhanced_prediction', 'N/A')}")
-        print(f"87%システム: {result.metadata.get('precision_prediction', 'N/A')}")
-
-
-def display_batch_results(results, mode_name):
-    """バッチ予測結果表示"""
-    print(
-        f"\n{Colors.GREEN}{Colors.BOLD}【バッチ予測結果 - {mode_name}モード】{Colors.ENDC}"
-    )
-    print("=" * 60)
-    print(f"処理銘柄数: {len(results)}")
-    print("-" * 60)
-    print("順位  銘柄     予測値   信頼度   精度    システム")
-    print("-" * 60)
-
-    for i, result in enumerate(results, 1):
-        system_short = result.metadata.get("system_used", "unknown")[:8]
-        print(
-            f"{i:2d}.  {result.symbol:8s} {result.prediction:7.1f}  {result.confidence:6.2f}  {result.accuracy:5.1f}%  {system_short}"
-        )
-
-
-def display_recommended_results(results, mode_name):
-    """Display recommended stock results"""
-    print(
-        f"\n{Colors.GREEN}{Colors.BOLD}【おすすめ3銘柄予測 - {mode_name}モード】{Colors.ENDC}"
-    )
-    print("=" * 60)
-
-    symbol_names = {
-        "6758.T": "ソニー",
-        "7203.T": "トヨタ自動車",
-        "8306.T": "三菱UFJ銀行",
-    }
-
-    for i, result in enumerate(results, 1):
-        company_name = symbol_names.get(result.symbol, result.symbol)
-        print(f"\n{i}. {company_name} ({result.symbol})")
-        print(f"   予測値: {result.prediction:.1f}")
-        print(f"   信頼度: {result.confidence:.2f}")
-        print(f"   精度: {result.accuracy:.1f}%")
-        print(f"   時間: {result.metadata.get('prediction_time', 0):.3f}秒")
-
-
-def display_system_stats(hybrid_system):
-    """システム統計表示"""
-    try:
-        stats = hybrid_system.get_performance_stats()
-        if "total_predictions" in stats:
-            print(f"\n{Colors.CYAN}【システム統計】{Colors.ENDC}")
-            print(f"総予測回数: {stats['total_predictions']}")
-            print(f"平均予測時間: {stats.get('avg_prediction_time', 0):.3f}秒")
-            print(f"平均信頼度: {stats.get('avg_confidence', 0):.2f}")
-    except:
-        pass
-
-
-def run_precision_87():
-    """87%精度予測システム"""
-    clear_screen()
-    print(f"{Colors.CYAN}【87%精度予測システム】{Colors.ENDC}\n")
-
-    symbol = input("銘柄コード (デフォルト: 7203): ").strip() or "7203"
-    print(f"\n{Colors.YELLOW}87%精度予測実行中...{Colors.ENDC}")
-
-    try:
-        from models_new.precision.precision_87_system import (
-            Precision87BreakthroughSystem,
-        )
-
-        system = Precision87BreakthroughSystem()
-        result = system.predict_with_87_precision(symbol)
-
-        print(f"\n{Colors.GREEN}【87%精度予測結果】{Colors.ENDC}")
-        print(f"銘柄: {symbol}")
-        print(f"価格予測: {result['final_prediction']:.1f}円")
-        print(f"信頼度: {result['final_confidence']:.1%}")
-        print(f"推定精度: {result['final_accuracy']:.1f}%")
-
-        if result.get("precision_87_achieved"):
-            print(f"87%達成: {Colors.GREEN}YES{Colors.ENDC}")
-        else:
-            print(f"87%達成: {Colors.YELLOW}調整中{Colors.ENDC}")
-
-    except Exception as e:
-        print(f"\n{Colors.RED}エラー: {str(e)}{Colors.ENDC}")
-
-    input(f"\n{Colors.YELLOW}Enterキーで続行...{Colors.ENDC}")
-
-
-def run_enhanced_ensemble():
-    """拡張アンサンブルシステム"""
-    clear_screen()
-    print(f"{Colors.BLUE}【拡張アンサンブルシステム - 高速モード】{Colors.ENDC}\n")
-
-    symbol = input("銘柄コード (デフォルト: 7203): ").strip() or "7203"
-    print(f"\n{Colors.YELLOW}高速予測実行中...{Colors.ENDC}")
-
-    try:
-        from models_new.ensemble.ensemble_predictor import EnsembleStockPredictor
-        from data.stock_data import StockDataProvider
-
-        data_provider = StockDataProvider()
-        system = EnsembleStockPredictor(data_provider=data_provider)
-        result = system.predict(symbol)
-
-        print(f"\n{Colors.GREEN}【高速予測結果】{Colors.ENDC}")
-        print(f"銘柄: {result.symbol}")
-        print(f"予測値: {result.prediction:.1f}")
-        print(f"信頼度: {result.confidence:.2f}")
-        print(f"精度: {result.accuracy:.1f}%")
-        print(f"予測時間: 超高速 (0.01秒未満)")
-
-    except Exception as e:
-        print(f"\n{Colors.RED}エラー: {str(e)}{Colors.ENDC}")
-
-    input(f"\n{Colors.YELLOW}Enterキーで続行...{Colors.ENDC}")
-
-
-def run_demo_trading():
-    """デモ取引シミュレーション"""
-    clear_screen()
-    print(f"{Colors.GREEN}【デモ取引シミュレーション】{Colors.ENDC}\n")
-
-    try:
-        print("デモ取引システムを起動中...")
-        import subprocess
-
-        result = subprocess.run(
-            ["python", "demo_start.py"], capture_output=True, text=True
-        )
-        print(result.stdout)
-        if result.stderr:
-            print(result.stderr)
-    except Exception as e:
-        print(f"エラー: {str(e)}")
-
-    input(f"\n{Colors.YELLOW}Enterキーで続行...{Colors.ENDC}")
-
-
-def run_tse_optimization():
-    """TSE4000最適化"""
-    clear_screen()
-    print(f"{Colors.YELLOW}【TSE4000最適化システム】{Colors.ENDC}\n")
-
-    try:
-        print("TSE4000最適化を実行中...")
-        import subprocess
-
-        result = subprocess.run(
-            ["python", "tse_4000_optimizer.py"], capture_output=True, text=True
-        )
-        print(result.stdout)
-        if result.stderr:
-            print(result.stderr)
-    except Exception as e:
-        print(f"エラー: {str(e)}")
-
-    input(f"\n{Colors.YELLOW}Enterキーで続行...{Colors.ENDC}")
-
-
-def run_investment_advisor():
-    """投資アドバイザーCUI"""
-    clear_screen()
-    print(f"{Colors.BLUE}【投資アドバイザーCUI】{Colors.ENDC}\n")
-
-    try:
-        print("投資アドバイザーを起動中...")
-        import subprocess
-
-        result = subprocess.run(
-            ["python", "investment_advisor_cui.py"], capture_output=True, text=True
-        )
-        print(result.stdout)
-        if result.stderr:
-            print(result.stderr)
-    except Exception as e:
-        print(f"エラー: {str(e)}")
-
-    input(f"\n{Colors.YELLOW}Enterキーで続行...{Colors.ENDC}")
-
-
-def start_dashboard():
-    """Webダッシュボード起動"""
-    clear_screen()
-    print(f"{Colors.CYAN}【Webダッシュボード】{Colors.ENDC}\n")
-    print("Webダッシュボードを起動中...")
-    print("ブラウザで http://localhost:8000 にアクセスしてください")
-
-    input(f"\n{Colors.YELLOW}Enterキーで続行...{Colors.ENDC}")
-
-
-def performance_monitor():
-    """パフォーマンス監視"""
-    clear_screen()
-    print(f"{Colors.MAGENTA}【システムパフォーマンス監視】{Colors.ENDC}\n")
-
-    try:
-        print("システム性能を測定中...")
-        import subprocess
-
-        result = subprocess.run(
-            ["python", "performance_test_enhanced.py"], capture_output=True, text=True
-        )
-        print(result.stdout)
-        if result.stderr:
-            print(result.stderr)
-    except Exception as e:
-        print(f"エラー: {str(e)}")
-
-    input(f"\n{Colors.YELLOW}Enterキーで続行...{Colors.ENDC}")
-
-
-def fetch_data():
-    """データ取得"""
-    clear_screen()
-    print(f"{Colors.CYAN}【最新データ取得】{Colors.ENDC}\n")
-    print("最新の株価データを取得中...")
-
-    # 簡単なデータ取得テスト
-    try:
-        from data.stock_data import StockDataProvider
-
-        provider = StockDataProvider()
-        data = provider.get_stock_data("7203", "5d")
-        if not data.empty:
-            print(f"✓ データ取得成功: {len(data)}日分")
-            print(f"  最新価格: {data['Close'].iloc[-1]:.1f}円")
-        else:
-            print("✗ データ取得失敗")
-    except Exception as e:
-        print(f"エラー: {str(e)}")
-
-    input(f"\n{Colors.YELLOW}Enterキーで続行...{Colors.ENDC}")
-
-
-def run_system_test():
-    """システムテスト"""
-    clear_screen()
-    print(f"{Colors.GREEN}【システム統合テスト】{Colors.ENDC}\n")
-
-    try:
-        print("システムテストを実行中...")
-        # test_hybrid_system.pyはarchiveに移動されたため、
-        # 新しいテストスイートを使用
-        import subprocess
-
-        result = subprocess.run(
-            ["python", "-m", "pytest", "tests/", "-v"], capture_output=True, text=True
-        )
-        print(result.stdout)
-        if result.stderr:
-            print(result.stderr)
-    except Exception as e:
-        print(f"エラー: {str(e)}")
-
-    input(f"\n{Colors.YELLOW}Enterキーで続行...{Colors.ENDC}")
-
-
-def show_settings():
-    """設定表示"""
-    clear_screen()
-    print(f"{Colors.YELLOW}【システム設定】{Colors.ENDC}\n")
-
-    print("現在のシステム設定:")
-    print("- 予測システム: ハイブリッドv2.0")
-    print("- データプロバイダー: Yahoo Finance")
-    print("- キャッシュ: 有効")
-    print("- 並列処理: 8ワーカー")
-    print("- 精度目標: 91.4%")
-    print("- 速度目標: 250銘柄/秒")
-
-    input(f"\n{Colors.YELLOW}Enterキーで続行...{Colors.ENDC}")
-
-
-def show_help():
-    """ヘルプ表示"""
-    clear_screen()
-    print(f"{Colors.CYAN}【ClStock v2.0 使い方ガイド】{Colors.ENDC}\n")
-
-    print("🚀 主要機能:")
-    print("1. ハイブリッド予測 - 速度と精度を両立した次世代システム")
-    print("   - 速度優先: 250銘柄/秒の超高速処理")
-    print("   - 精度優先: 91.4%の高精度予測")
-    print("   - バランス: 両方の長所を統合")
-    print("   - 自動選択: AIが最適モードを判定")
-    print()
-    print("2. 87%精度予測 - 実証済み高精度システム")
-    print("3. 拡張アンサンブル - 並列処理による高速化")
-    print("4. デモ取引 - リスクフリーでの実践練習")
-    print()
-    print("💡 推奨用途:")
-    print("- 日常分析: ハイブリッド予測（バランスモード）")
-    print("- 重要判断: 87%精度予測")
-    print("- 大量処理: ハイブリッド予測（速度優先）")
-
-    input(f"\n{Colors.YELLOW}Enterキーで続行...{Colors.ENDC}")
-
-
-def show_optimization_history():
-    """最適化履歴"""
-    clear_screen()
-    print(f"{Colors.MAGENTA}【最適化履歴】{Colors.ENDC}\n")
-
-    print("ClStock進化の歴史:")
-    print("Phase 0: 基本予測システム")
-    print("Phase 1: 87%精度達成 + 拡張アンサンブル")
-    print("Phase 2: ハイブリッドシステム統合")
-    print("         ↳ 144倍高速化 × 91.4%精度両立達成")
-    print()
-    print("技術革新:")
-    print("✓ 並列特徴量計算 (8ワーカー)")
-    print("✓ LRU+圧縮キャッシュ")
-    print("✓ マルチタイムフレーム統合")
-    print("✓ 動的モード選択")
-    print("✓ インテリジェント統合")
-
-    input(f"\n{Colors.YELLOW}Enterキーで続行...{Colors.ENDC}")
-
-<<<<<<< HEAD
-=======
-def optimization_history_menu():
-    """最適化履歴管理メニュー"""
-    clear_screen()
-    print(f"{Colors.MAGENTA}【最適化履歴管理】{Colors.ENDC}\n")
-
-    print("1. 履歴一覧表示")
-    print("2. 特定レコードにロールバック")
-    print("3. 履歴統計表示")
-    print("0. メインメニューに戻る")
-
-    choice = input(f"\n{Colors.BOLD}選択してください (0-3): {Colors.ENDC}").strip()
-
-    if choice == "1":
-        show_history_list()
-    elif choice == "2":
-        record_id = input("ロールバック先のレコードID: ").strip()
-        if record_id:
-            rollback_to_record(record_id)
-    elif choice == "3":
-        show_history_statistics()
-    elif choice == "0":
-        return
-    else:
-        print(f"{Colors.RED}無効な選択です{Colors.ENDC}")
-        time.sleep(1)
-
-def show_history_list():
-    """履歴一覧表示"""
-    try:
-        from systems.optimization_history import OptimizationHistoryManager
-        manager = OptimizationHistoryManager()
-        records = manager.list_optimization_records()
-
-        if not records:
-            print(f"{Colors.YELLOW}保存された最適化履歴がありません。{Colors.ENDC}")
-            return
-
-        print(f"\n{Colors.GREEN}【最適化履歴一覧】{Colors.ENDC}")
-        print("-" * 80)
-        print("ID              日時                     精度     銘柄数")
-        print("-" * 80)
-
-        for record in records:
-            print(f"{record['record_id']:15s} {record['timestamp']:20s} {record.get('accuracy', 0):.1f}%   {len(record.get('stocks', []))} 銘柄")
-
-    except Exception as e:
-        print(f"{Colors.RED}履歴表示エラー: {e}{Colors.ENDC}")
-
-    input(f"\n{Colors.YELLOW}Enterキーで続行...{Colors.ENDC}")
-
-def rollback_to_record(record_id: str):
-    """指定レコードにロールバック"""
-    try:
-        from systems.optimization_history import OptimizationHistoryManager
-        manager = OptimizationHistoryManager()
-
-        if manager.rollback_to_configuration(record_id):
-            print(f"{Colors.GREEN}レコード {record_id} への復元が完了しました。{Colors.ENDC}")
-        else:
-            print(f"{Colors.RED}レコード {record_id} が見つかりません。{Colors.ENDC}")
-
-    except Exception as e:
-        print(f"{Colors.RED}ロールバックエラー: {e}{Colors.ENDC}")
-
-    input(f"\n{Colors.YELLOW}Enterキーで続行...{Colors.ENDC}")
-
-def show_history_statistics():
-    """履歴統計表示"""
-    try:
-        from systems.optimization_history import OptimizationHistoryManager
-        manager = OptimizationHistoryManager()
-        stats = manager.get_optimization_statistics()
-
-        print(f"\n{Colors.GREEN}【最適化履歴統計】{Colors.ENDC}")
-        print("-" * 50)
-        print(f"総実行回数: {stats.get('total_runs', 0)} 回")
-        print(f"平均精度: {stats.get('average_accuracy', 0):.1f}%")
-        print(f"最高精度: {stats.get('max_accuracy', 0):.1f}%")
-        print(f"最新実行: {stats.get('latest_run', 'N/A')}")
-
-    except Exception as e:
-        print(f"{Colors.RED}統計表示エラー: {e}{Colors.ENDC}")
-
-    input(f"\n{Colors.YELLOW}Enterキーで続行...{Colors.ENDC}")
->>>>>>> ed0f90e3
-
-def run_full_auto():
-    """フルオート - 完全自動投資推奨システム"""
-    try:
-        print(f"\n{Colors.GREEN}フルオート投資推奨システムを開始します...{Colors.ENDC}")
-        print(
-            f"{Colors.YELLOW}すべて自動で実行されます。しばらくお待ちください...{Colors.ENDC}\n"
-        )
-
-        # フルオートシステムのインポートと実行
-        from full_auto_system import FullAutoInvestmentSystem
-        import asyncio
-
-        async def run_auto():
-            auto_system = FullAutoInvestmentSystem()
-            recommendations = await auto_system.run_full_auto_analysis()
-
-            if recommendations:
-                print(
-                    f"\n{Colors.GREEN}{Colors.BOLD}【フルオート投資推奨結果】{Colors.ENDC}"
-                )
-                print("=" * 80)
-
-                for i, rec in enumerate(recommendations, 1):
-                    print(f"\n{Colors.CYAN}推奨 {i}: {rec.symbol}{Colors.ENDC}")
-                    print(f"  企業名: {rec.company_name}")
-                    print(f"  推奨度: {rec.recommendation_score:.1f}/10")
-                    print(f"  予想リターン: {rec.expected_return:.2f}%")
-                    print(f"  リスクレベル: {rec.risk_level}")
-                    print(f"  買い推奨時刻: {rec.buy_timing}")
-                    print(f"  売り推奨時刻: {rec.sell_timing}")
-                    print(f"  理由: {rec.reasoning}")
-                    print("-" * 60)
-
-                print(f"\n{Colors.GREEN}フルオート分析が完了しました！{Colors.ENDC}")
-            else:
-                print(f"{Colors.YELLOW}現在推奨できる銘柄がありません。{Colors.ENDC}")
-
-        # 非同期実行
-        asyncio.run(run_auto())
-
-    except ImportError as e:
-        print(
-            f"{Colors.RED}フルオートシステムの読み込みに失敗しました: {e}{Colors.ENDC}"
-        )
-        print(
-            f"{Colors.YELLOW}システムが完全にインストールされていない可能性があります。{Colors.ENDC}"
-        )
-    except Exception as e:
-        print(f"{Colors.RED}フルオート実行中にエラーが発生しました: {e}{Colors.ENDC}")
-
-    input(f"\n{Colors.BOLD}Enterキーで戻る...{Colors.ENDC}")
-
-
-def main():
-    """フルオート基準メインループ"""
-    while True:
-        clear_screen()
-        print_header()
-        show_main_menu()
-
-        choice = input(f"{Colors.BOLD}選択してください (0-6): {Colors.ENDC}").strip()
-
-        if choice == "0":
-            print(
-                f"\n{Colors.GREEN}ClStock フルオートシステムを終了します。ありがとうございました！{Colors.ENDC}"
-            )
-            break
-        elif choice == "1":
-            run_full_auto()  # フルオート（メイン機能）
-        elif choice == "2":
-            run_tse_optimization()  # TSE4000最適化
-        elif choice == "3":
-            run_investment_advisor()  # 投資アドバイザー
-        elif choice == "4":
-            fetch_data()  # データ取得
-        elif choice == "5":
-            show_settings()  # システム設定
-        elif choice == "6":
-            show_help()  # ヘルプ
-        else:
-            print(f"{Colors.RED}無効な選択です (0-6を入力してください){Colors.ENDC}")
-            time.sleep(1)
-
-
-if __name__ == "__main__":
-    main()+#!/usr/bin/env python3
+"""
+ClStock 新メニューシステム v2.0
+ハイブリッド予測システム対応・現状最適化版
+"""
+
+import os
+import sys
+import time
+from pathlib import Path
+from typing import Optional
+from datetime import datetime
+
+# カラーコード（Windows対応）
+if sys.platform == "win32":
+    os.system("color")
+
+
+class Colors:
+    HEADER = "\033[95m"
+    BLUE = "\033[94m"
+    CYAN = "\033[96m"
+    GREEN = "\033[92m"
+    YELLOW = "\033[93m"
+    RED = "\033[91m"
+    ENDC = "\033[0m"
+    BOLD = "\033[1m"
+    MAGENTA = "\033[35m"
+
+
+def clear_screen():
+    """画面クリア"""
+    import subprocess
+
+    try:
+        if os.name == "nt":
+            subprocess.run(["cls"], shell=True, check=True)
+        else:
+            subprocess.run(["clear"], check=True)
+    except subprocess.CalledProcessError:
+        # フォールバック: コンソール制御文字で画面クリア
+        print("\033[2J\033[H")
+
+
+def print_header():
+    """最新ヘッダー表示"""
+    print(f"{Colors.CYAN}{Colors.BOLD}")
+    print("=" * 70)
+    print("   ____  _ ____  _             _    ")
+    print("  / ___|| / ___|| |_ ___   ___| | __")
+    print(" | |    | \___ \| __/ _ \ / __| |/ /")
+    print(" | |___ | |___) | || (_) | (__|   < ")
+    print("  \____||_|____/ \__\___/ \___|_|\_\\")
+    print()
+    print("     次世代株価予測システム v2.0 - HYBRID")
+    print("     144倍高速化 × 91.4%精度 両立達成")
+    print("=" * 70)
+    print(f"{Colors.ENDC}")
+
+
+def show_main_menu():
+    """フルオート基準の簡素化メニュー"""
+    print(f"\n{Colors.GREEN}{Colors.BOLD}【ClStock フルオートシステム】{Colors.ENDC}")
+    print()
+
+    # メイン機能 - フルオート優先
+    print(f"{Colors.MAGENTA}■ 投資推奨システム{Colors.ENDC}")
+    print("  1. フルオート - 完全自動投資推奨（推奨）")
+    print("  2. TSE4000最適化 - 銘柄選定のみ")
+    print("  3. 投資アドバイザー - 対話型分析")
+    print()
+
+    # 必要最小限の機能
+    print(f"{Colors.YELLOW}■ システム管理{Colors.ENDC}")
+    print("  4. 最新データ取得")
+    print("  5. システム設定")
+    print("  6. ヘルプ・使い方")
+    print()
+
+    print("  0. 終了")
+    print()
+
+
+def run_hybrid_prediction():
+    """ハイブリッド予測システム（メイン機能）"""
+    clear_screen()
+    print(
+        f"{Colors.MAGENTA}{Colors.BOLD}【ハイブリッド予測システム v2.0】{Colors.ENDC}"
+    )
+    print(
+        f"{Colors.CYAN}速度と精度の革新的両立 - 144倍高速化 × 91.4%精度{Colors.ENDC}\n"
+    )
+
+    print(f"{Colors.YELLOW}予測モードを選択:{Colors.ENDC}")
+    print("1. 速度優先 - 0.018秒/銘柄 (250銘柄/秒)")
+    print("2. 精度優先 - 91.4%精度 (0.84信頼度)")
+    print("3. 統合最適化 - 両方の長所")
+    print("4. 自動選択 - インテリジェント判定")
+    print()
+
+    mode_choice = input("モード選択 (1-4, デフォルト: 4): ").strip() or "4"
+
+    print(f"\n{Colors.YELLOW}予測対象を選択:{Colors.ENDC}")
+    print("1. 単一銘柄予測")
+    print("2. バッチ予測（複数銘柄）")
+    print("3. おすすめ3銘柄（ソニー・トヨタ・三菱UFJ）")
+
+    target_choice = input("対象選択 (1-3, デフォルト: 3): ").strip() or "3"
+
+    print(f"\n{Colors.CYAN}ハイブリッド予測実行中...{Colors.ENDC}")
+
+    try:
+        from models_new.hybrid.hybrid_predictor import (
+            HybridStockPredictor,
+            PredictionMode,
+        )
+        from data.stock_data import StockDataProvider
+
+        # モードマッピング
+        mode_map = {
+            "1": PredictionMode.SPEED_PRIORITY,
+            "2": PredictionMode.ACCURACY_PRIORITY,
+            "3": PredictionMode.BALANCED,
+            "4": PredictionMode.AUTO,
+        }
+
+        mode_names = {
+            "1": "速度優先",
+            "2": "精度優先",
+            "3": "バランス",
+            "4": "自動選択",
+        }
+
+        selected_mode = mode_map.get(mode_choice, PredictionMode.AUTO)
+        mode_name = mode_names.get(mode_choice, "自動選択")
+
+        # システム初期化
+        data_provider = StockDataProvider()
+        hybrid_system = HybridStockPredictor(data_provider=data_provider)
+
+        # 予測実行
+        if target_choice == "1":
+            # 単一銘柄
+            symbol = input("銘柄コード (例: 7203): ").strip()
+            if not symbol:
+                symbol = "7203"
+
+            result = hybrid_system.predict(symbol, selected_mode)
+            display_single_result(result, mode_name)
+
+        elif target_choice == "2":
+            # バッチ予測
+            symbols_input = input(
+                "銘柄コード（カンマ区切り、例: 7203,6758,8306）: "
+            ).strip()
+            symbols = [s.strip() for s in symbols_input.split(",") if s.strip()]
+
+            if not symbols:
+                symbols = ["7203", "6758", "8306"]
+
+            results = hybrid_system.predict_batch(symbols, selected_mode)
+            display_batch_results(results, mode_name)
+
+        else:
+            # おすすめ3銘柄
+            symbols = ["6758.T", "7203.T", "8306.T"]  # ソニー、トヨタ、三菱UFJ
+            results = hybrid_system.predict_batch(symbols, selected_mode)
+            display_recommended_results(results, mode_name)
+
+        # システム統計表示
+        display_system_stats(hybrid_system)
+
+    except Exception as e:
+        print(f"\n{Colors.RED}エラーが発生しました: {str(e)}{Colors.ENDC}")
+
+    input(f"\n{Colors.YELLOW}Enterキーで続行...{Colors.ENDC}")
+
+
+def display_single_result(result, mode_name):
+    """単一予測結果表示"""
+    print(f"\n{Colors.GREEN}{Colors.BOLD}【予測結果 - {mode_name}モード】{Colors.ENDC}")
+    print("=" * 50)
+    print(f"銘柄: {result.symbol}")
+    print(f"予測値: {result.prediction:.1f}")
+    print(f"信頼度: {result.confidence:.2f}")
+    print(f"精度: {result.accuracy:.1f}%")
+    print(f"予測時間: {result.metadata.get('prediction_time', 0):.3f}秒")
+    print(f"使用システム: {result.metadata.get('system_used', 'unknown')}")
+
+    if result.metadata.get("prediction_strategy") == "balanced_integrated":
+        print(f"\n{Colors.CYAN}【統合詳細】{Colors.ENDC}")
+        print(f"拡張システム: {result.metadata.get('enhanced_prediction', 'N/A')}")
+        print(f"87%システム: {result.metadata.get('precision_prediction', 'N/A')}")
+
+
+def display_batch_results(results, mode_name):
+    """バッチ予測結果表示"""
+    print(
+        f"\n{Colors.GREEN}{Colors.BOLD}【バッチ予測結果 - {mode_name}モード】{Colors.ENDC}"
+    )
+    print("=" * 60)
+    print(f"処理銘柄数: {len(results)}")
+    print("-" * 60)
+    print("順位  銘柄     予測値   信頼度   精度    システム")
+    print("-" * 60)
+
+    for i, result in enumerate(results, 1):
+        system_short = result.metadata.get("system_used", "unknown")[:8]
+        print(
+            f"{i:2d}.  {result.symbol:8s} {result.prediction:7.1f}  {result.confidence:6.2f}  {result.accuracy:5.1f}%  {system_short}"
+        )
+
+
+def display_recommended_results(results, mode_name):
+    """Display recommended stock results"""
+    print(
+        f"\n{Colors.GREEN}{Colors.BOLD}【おすすめ3銘柄予測 - {mode_name}モード】{Colors.ENDC}"
+    )
+    print("=" * 60)
+
+    symbol_names = {
+        "6758.T": "ソニー",
+        "7203.T": "トヨタ自動車",
+        "8306.T": "三菱UFJ銀行",
+    }
+
+    for i, result in enumerate(results, 1):
+        company_name = symbol_names.get(result.symbol, result.symbol)
+        print(f"\n{i}. {company_name} ({result.symbol})")
+        print(f"   予測値: {result.prediction:.1f}")
+        print(f"   信頼度: {result.confidence:.2f}")
+        print(f"   精度: {result.accuracy:.1f}%")
+        print(f"   時間: {result.metadata.get('prediction_time', 0):.3f}秒")
+
+
+def display_system_stats(hybrid_system):
+    """システム統計表示"""
+    try:
+        stats = hybrid_system.get_performance_stats()
+        if "total_predictions" in stats:
+            print(f"\n{Colors.CYAN}【システム統計】{Colors.ENDC}")
+            print(f"総予測回数: {stats['total_predictions']}")
+            print(f"平均予測時間: {stats.get('avg_prediction_time', 0):.3f}秒")
+            print(f"平均信頼度: {stats.get('avg_confidence', 0):.2f}")
+    except:
+        pass
+
+
+def run_precision_87():
+    """87%精度予測システム"""
+    clear_screen()
+    print(f"{Colors.CYAN}【87%精度予測システム】{Colors.ENDC}\n")
+
+    symbol = input("銘柄コード (デフォルト: 7203): ").strip() or "7203"
+    print(f"\n{Colors.YELLOW}87%精度予測実行中...{Colors.ENDC}")
+
+    try:
+        from models_new.precision.precision_87_system import (
+            Precision87BreakthroughSystem,
+        )
+
+        system = Precision87BreakthroughSystem()
+        result = system.predict_with_87_precision(symbol)
+
+        print(f"\n{Colors.GREEN}【87%精度予測結果】{Colors.ENDC}")
+        print(f"銘柄: {symbol}")
+        print(f"価格予測: {result['final_prediction']:.1f}円")
+        print(f"信頼度: {result['final_confidence']:.1%}")
+        print(f"推定精度: {result['final_accuracy']:.1f}%")
+
+        if result.get("precision_87_achieved"):
+            print(f"87%達成: {Colors.GREEN}YES{Colors.ENDC}")
+        else:
+            print(f"87%達成: {Colors.YELLOW}調整中{Colors.ENDC}")
+
+    except Exception as e:
+        print(f"\n{Colors.RED}エラー: {str(e)}{Colors.ENDC}")
+
+    input(f"\n{Colors.YELLOW}Enterキーで続行...{Colors.ENDC}")
+
+
+def run_enhanced_ensemble():
+    """拡張アンサンブルシステム"""
+    clear_screen()
+    print(f"{Colors.BLUE}【拡張アンサンブルシステム - 高速モード】{Colors.ENDC}\n")
+
+    symbol = input("銘柄コード (デフォルト: 7203): ").strip() or "7203"
+    print(f"\n{Colors.YELLOW}高速予測実行中...{Colors.ENDC}")
+
+    try:
+        from models_new.ensemble.ensemble_predictor import EnsembleStockPredictor
+        from data.stock_data import StockDataProvider
+
+        data_provider = StockDataProvider()
+        system = EnsembleStockPredictor(data_provider=data_provider)
+        result = system.predict(symbol)
+
+        print(f"\n{Colors.GREEN}【高速予測結果】{Colors.ENDC}")
+        print(f"銘柄: {result.symbol}")
+        print(f"予測値: {result.prediction:.1f}")
+        print(f"信頼度: {result.confidence:.2f}")
+        print(f"精度: {result.accuracy:.1f}%")
+        print(f"予測時間: 超高速 (0.01秒未満)")
+
+    except Exception as e:
+        print(f"\n{Colors.RED}エラー: {str(e)}{Colors.ENDC}")
+
+    input(f"\n{Colors.YELLOW}Enterキーで続行...{Colors.ENDC}")
+
+
+def run_demo_trading():
+    """デモ取引シミュレーション"""
+    clear_screen()
+    print(f"{Colors.GREEN}【デモ取引シミュレーション】{Colors.ENDC}\n")
+
+    try:
+        print("デモ取引システムを起動中...")
+        import subprocess
+
+        result = subprocess.run(
+            ["python", "demo_start.py"], capture_output=True, text=True
+        )
+        print(result.stdout)
+        if result.stderr:
+            print(result.stderr)
+    except Exception as e:
+        print(f"エラー: {str(e)}")
+
+    input(f"\n{Colors.YELLOW}Enterキーで続行...{Colors.ENDC}")
+
+
+def run_tse_optimization():
+    """TSE4000最適化"""
+    clear_screen()
+    print(f"{Colors.YELLOW}【TSE4000最適化システム】{Colors.ENDC}\n")
+
+    try:
+        print("TSE4000最適化を実行中...")
+        import subprocess
+
+        result = subprocess.run(
+            ["python", "tse_4000_optimizer.py"], capture_output=True, text=True
+        )
+        print(result.stdout)
+        if result.stderr:
+            print(result.stderr)
+    except Exception as e:
+        print(f"エラー: {str(e)}")
+
+    input(f"\n{Colors.YELLOW}Enterキーで続行...{Colors.ENDC}")
+
+
+def run_investment_advisor():
+    """投資アドバイザーCUI"""
+    clear_screen()
+    print(f"{Colors.BLUE}【投資アドバイザーCUI】{Colors.ENDC}\n")
+
+    try:
+        print("投資アドバイザーを起動中...")
+        import subprocess
+
+        result = subprocess.run(
+            ["python", "investment_advisor_cui.py"], capture_output=True, text=True
+        )
+        print(result.stdout)
+        if result.stderr:
+            print(result.stderr)
+    except Exception as e:
+        print(f"エラー: {str(e)}")
+
+    input(f"\n{Colors.YELLOW}Enterキーで続行...{Colors.ENDC}")
+
+
+def start_dashboard():
+    """Webダッシュボード起動"""
+    clear_screen()
+    print(f"{Colors.CYAN}【Webダッシュボード】{Colors.ENDC}\n")
+    print("Webダッシュボードを起動中...")
+    print("ブラウザで http://localhost:8000 にアクセスしてください")
+
+    input(f"\n{Colors.YELLOW}Enterキーで続行...{Colors.ENDC}")
+
+
+def performance_monitor():
+    """パフォーマンス監視"""
+    clear_screen()
+    print(f"{Colors.MAGENTA}【システムパフォーマンス監視】{Colors.ENDC}\n")
+
+    try:
+        print("システム性能を測定中...")
+        import subprocess
+
+        result = subprocess.run(
+            ["python", "performance_test_enhanced.py"], capture_output=True, text=True
+        )
+        print(result.stdout)
+        if result.stderr:
+            print(result.stderr)
+    except Exception as e:
+        print(f"エラー: {str(e)}")
+
+    input(f"\n{Colors.YELLOW}Enterキーで続行...{Colors.ENDC}")
+
+
+def fetch_data():
+    """データ取得"""
+    clear_screen()
+    print(f"{Colors.CYAN}【最新データ取得】{Colors.ENDC}\n")
+    print("最新の株価データを取得中...")
+
+    # 簡単なデータ取得テスト
+    try:
+        from data.stock_data import StockDataProvider
+
+        provider = StockDataProvider()
+        data = provider.get_stock_data("7203", "5d")
+        if not data.empty:
+            print(f"✓ データ取得成功: {len(data)}日分")
+            print(f"  最新価格: {data['Close'].iloc[-1]:.1f}円")
+        else:
+            print("✗ データ取得失敗")
+    except Exception as e:
+        print(f"エラー: {str(e)}")
+
+    input(f"\n{Colors.YELLOW}Enterキーで続行...{Colors.ENDC}")
+
+
+def run_system_test():
+    """システムテスト"""
+    clear_screen()
+    print(f"{Colors.GREEN}【システム統合テスト】{Colors.ENDC}\n")
+
+    try:
+        print("システムテストを実行中...")
+        # test_hybrid_system.pyはarchiveに移動されたため、
+        # 新しいテストスイートを使用
+        import subprocess
+
+        result = subprocess.run(
+            ["python", "-m", "pytest", "tests/", "-v"], capture_output=True, text=True
+        )
+        print(result.stdout)
+        if result.stderr:
+            print(result.stderr)
+    except Exception as e:
+        print(f"エラー: {str(e)}")
+
+    input(f"\n{Colors.YELLOW}Enterキーで続行...{Colors.ENDC}")
+
+
+def show_settings():
+    """設定表示"""
+    clear_screen()
+    print(f"{Colors.YELLOW}【システム設定】{Colors.ENDC}\n")
+
+    print("現在のシステム設定:")
+    print("- 予測システム: ハイブリッドv2.0")
+    print("- データプロバイダー: Yahoo Finance")
+    print("- キャッシュ: 有効")
+    print("- 並列処理: 8ワーカー")
+    print("- 精度目標: 91.4%")
+    print("- 速度目標: 250銘柄/秒")
+
+    input(f"\n{Colors.YELLOW}Enterキーで続行...{Colors.ENDC}")
+
+
+def show_help():
+    """ヘルプ表示"""
+    clear_screen()
+    print(f"{Colors.CYAN}【ClStock v2.0 使い方ガイド】{Colors.ENDC}\n")
+
+    print("🚀 主要機能:")
+    print("1. ハイブリッド予測 - 速度と精度を両立した次世代システム")
+    print("   - 速度優先: 250銘柄/秒の超高速処理")
+    print("   - 精度優先: 91.4%の高精度予測")
+    print("   - バランス: 両方の長所を統合")
+    print("   - 自動選択: AIが最適モードを判定")
+    print()
+    print("2. 87%精度予測 - 実証済み高精度システム")
+    print("3. 拡張アンサンブル - 並列処理による高速化")
+    print("4. デモ取引 - リスクフリーでの実践練習")
+    print()
+    print("💡 推奨用途:")
+    print("- 日常分析: ハイブリッド予測（バランスモード）")
+    print("- 重要判断: 87%精度予測")
+    print("- 大量処理: ハイブリッド予測（速度優先）")
+
+    input(f"\n{Colors.YELLOW}Enterキーで続行...{Colors.ENDC}")
+
+
+def show_optimization_history():
+    """最適化履歴"""
+    clear_screen()
+    print(f"{Colors.MAGENTA}【最適化履歴】{Colors.ENDC}\n")
+
+    print("ClStock進化の歴史:")
+    print("Phase 0: 基本予測システム")
+    print("Phase 1: 87%精度達成 + 拡張アンサンブル")
+    print("Phase 2: ハイブリッドシステム統合")
+    print("         ↳ 144倍高速化 × 91.4%精度両立達成")
+    print()
+    print("技術革新:")
+    print("✓ 並列特徴量計算 (8ワーカー)")
+    print("✓ LRU+圧縮キャッシュ")
+    print("✓ マルチタイムフレーム統合")
+    print("✓ 動的モード選択")
+    print("✓ インテリジェント統合")
+
+    input(f"\n{Colors.YELLOW}Enterキーで続行...{Colors.ENDC}")
+
+
+
+
+
+def optimization_history_menu():
+    """最適化履歴管理メニュー"""
+    clear_screen()
+    print(f"{Colors.MAGENTA}【最適化履歴管理】{Colors.ENDC}\n")
+
+    print("1. 履歴一覧表示")
+    print("2. 特定レコードにロールバック")
+    print("3. 履歴統計表示")
+    print("0. メインメニューに戻る")
+
+    choice = input(f"\n{Colors.BOLD}選択してください (0-3): {Colors.ENDC}").strip()
+
+    if choice == "1":
+        show_history_list()
+    elif choice == "2":
+        record_id = input("ロールバック先のレコードID: ").strip()
+        if record_id:
+            rollback_to_record(record_id)
+    elif choice == "3":
+        show_history_statistics()
+    elif choice == "0":
+        return
+    else:
+        print(f"{Colors.RED}無効な選択です{Colors.ENDC}")
+        time.sleep(1)
+
+
+def show_history_list():
+    """履歴一覧表示"""
+    try:
+        from systems.optimization_history import OptimizationHistoryManager
+
+        manager = OptimizationHistoryManager()
+        records = manager.list_optimization_records()
+
+        if not records:
+            print(f"{Colors.YELLOW}保存された最適化履歴がありません。{Colors.ENDC}")
+            return
+
+        print(f"\n{Colors.GREEN}【最適化履歴一覧】{Colors.ENDC}")
+        print("-" * 80)
+        print("ID              日時                     精度     銘柄数")
+        print("-" * 80)
+
+        for record in records:
+            print(
+                f"{record['record_id']:15s} {record['timestamp']:20s} "
+                f"{record.get('accuracy', 0):.1f}%   {len(record.get('stocks', []))} 銘柄"
+            )
+
+    except Exception as e:
+        print(f"{Colors.RED}履歴表示エラー: {e}{Colors.ENDC}")
+
+    input(f"\n{Colors.YELLOW}Enterキーで続行...{Colors.ENDC}")
+
+
+def rollback_to_record(record_id: str):
+    """指定レコードにロールバック"""
+    try:
+        from systems.optimization_history import OptimizationHistoryManager
+
+        manager = OptimizationHistoryManager()
+
+        if manager.rollback_to_configuration(record_id):
+            print(f"{Colors.GREEN}レコード {record_id} への復元が完了しました。{Colors.ENDC}")
+        else:
+            print(f"{Colors.RED}レコード {record_id} が見つかりません。{Colors.ENDC}")
+
+    except Exception as e:
+        print(f"{Colors.RED}ロールバックエラー: {e}{Colors.ENDC}")
+
+    input(f"\n{Colors.YELLOW}Enterキーで続行...{Colors.ENDC}")
+
+
+def show_history_statistics():
+    """履歴統計表示"""
+    try:
+        from systems.optimization_history import OptimizationHistoryManager
+
+        manager = OptimizationHistoryManager()
+        stats = manager.get_optimization_statistics()
+
+        print(f"\n{Colors.GREEN}【最適化履歴統計】{Colors.ENDC}")
+        print("-" * 50)
+        print(f"総実行回数: {stats.get('total_runs', 0)} 回")
+        print(f"平均精度: {stats.get('average_accuracy', 0):.1f}%")
+        print(f"最高精度: {stats.get('max_accuracy', 0):.1f}%")
+        print(f"最新実行: {stats.get('latest_run', 'N/A')}")
+
+    except Exception as e:
+        print(f"{Colors.RED}統計表示エラー: {e}{Colors.ENDC}")
+
+    input(f"\n{Colors.YELLOW}Enterキーで続行...{Colors.ENDC}")
+
+
+def run_full_auto():
+    """フルオート - 完全自動投資推奨システム"""
+    try:
+        print(f"\n{Colors.GREEN}フルオート投資推奨システムを開始します...{Colors.ENDC}")
+        print(
+            f"{Colors.YELLOW}すべて自動で実行されます。しばらくお待ちください...{Colors.ENDC}\n"
+        )
+
+        # フルオートシステムのインポートと実行
+        from full_auto_system import FullAutoInvestmentSystem
+        import asyncio
+
+        async def run_auto():
+            auto_system = FullAutoInvestmentSystem()
+            recommendations = await auto_system.run_full_auto_analysis()
+
+            if recommendations:
+                print(
+                    f"\n{Colors.GREEN}{Colors.BOLD}【フルオート投資推奨結果】{Colors.ENDC}"
+                )
+                print("=" * 80)
+
+                for i, rec in enumerate(recommendations, 1):
+                    print(f"\n{Colors.CYAN}推奨 {i}: {rec.symbol}{Colors.ENDC}")
+                    print(f"  企業名: {rec.company_name}")
+                    print(f"  推奨度: {rec.recommendation_score:.1f}/10")
+                    print(f"  予想リターン: {rec.expected_return:.2f}%")
+                    print(f"  リスクレベル: {rec.risk_level}")
+                    print(f"  買い推奨時刻: {rec.buy_timing}")
+                    print(f"  売り推奨時刻: {rec.sell_timing}")
+                    print(f"  理由: {rec.reasoning}")
+                    print("-" * 60)
+
+                print(f"\n{Colors.GREEN}フルオート分析が完了しました！{Colors.ENDC}")
+            else:
+                print(f"{Colors.YELLOW}現在推奨できる銘柄がありません。{Colors.ENDC}")
+
+        # 非同期実行
+        asyncio.run(run_auto())
+
+    except ImportError as e:
+        print(
+            f"{Colors.RED}フルオートシステムの読み込みに失敗しました: {e}{Colors.ENDC}"
+        )
+        print(
+            f"{Colors.YELLOW}システムが完全にインストールされていない可能性があります。{Colors.ENDC}"
+        )
+    except Exception as e:
+        print(f"{Colors.RED}フルオート実行中にエラーが発生しました: {e}{Colors.ENDC}")
+
+    input(f"\n{Colors.BOLD}Enterキーで戻る...{Colors.ENDC}")
+
+
+def main():
+    """フルオート基準メインループ"""
+    while True:
+        clear_screen()
+        print_header()
+        show_main_menu()
+
+        choice = input(f"{Colors.BOLD}選択してください (0-6): {Colors.ENDC}").strip()
+
+        if choice == "0":
+            print(
+                f"\n{Colors.GREEN}ClStock フルオートシステムを終了します。ありがとうございました！{Colors.ENDC}"
+            )
+            break
+        elif choice == "1":
+            run_full_auto()  # フルオート（メイン機能）
+        elif choice == "2":
+            run_tse_optimization()  # TSE4000最適化
+        elif choice == "3":
+            run_investment_advisor()  # 投資アドバイザー
+        elif choice == "4":
+            fetch_data()  # データ取得
+        elif choice == "5":
+            show_settings()  # システム設定
+        elif choice == "6":
+            show_help()  # ヘルプ
+        else:
+            print(f"{Colors.RED}無効な選択です (0-6を入力してください){Colors.ENDC}")
+            time.sleep(1)
+
+
+if __name__ == "__main__":
+    main()