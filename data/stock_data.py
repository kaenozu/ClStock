--- conflicted
+++ resolved
@@ -1,25 +1,3 @@
-<<<<<<< HEAD
-import logging
-import os
-from dataclasses import dataclass
-from datetime import datetime, timedelta
-from pathlib import Path
-from typing import Dict, Any, Iterable, List, Optional, Tuple
-
-import pandas as pd
-
-from config.settings import get_settings
-from utils.exceptions import DataFetchError
-
-# yfinance を try-except でインポート
-try:
-    import yfinance as yf
-except ModuleNotFoundError:
-    # yfinance が見つからない場合、ダミーのクラスを提供
-    class yf:
-        @staticmethod
-        def Ticker(symbol):
-=======
 ﻿import os
 from datetime import datetime, timedelta
 from pathlib import Path
@@ -36,288 +14,10 @@
     class yf:
         @staticmethod
         def Ticker(symbol):
->>>>>>> 4d569aa2
             class DummyTicker:
                 def __init__(self):
                     self.info = {
                         "longName": "Dummy Corp",
-<<<<<<< HEAD
-                        "sector": "Dummy Sector",
-                        "industry": "Dummy Industry",
-                        "marketCap": 0,
-                        "trailingPE": 0,
-                        "priceToBook": 0,
-                        "dividendYield": 0,
-                        "returnOnEquity": 0,
-                        "currentPrice": 1000, # デフォルトの価格
-                        "targetMeanPrice": 1100,
-                        "recommendationMean": 2.0, # デフォルトの推奨スコア
-                    }
-
-                def history(self, period, interval):
-                    # 現在時刻から指定された期間分のダミーデータを生成
-                    end_date = datetime.now()
-                    if "d" in period:
-                        days = int(period.replace("d", ""))
-                        start_date = end_date - timedelta(days=days)
-                    elif "mo" in period:
-                        # 月指定は単純に30日として計算
-                        months = int(period.replace("mo", ""))
-                        start_date = end_date - timedelta(days=months * 30)
-                    elif "y" in period:
-                        years = int(period.replace("y", ""))
-                        start_date = end_date - timedelta(days=years * 365)
-                    else:
-                        # デフォルトは1年
-                        start_date = end_date - timedelta(days=365)
-
-                    date_range = pd.date_range(start=start_date, end=end_date, freq='D')
-                    # ランダムな価格変動をシミュレート
-                    import numpy as np
-                    np.random.seed(hash(symbol))  # 銘柄ごとに同じ乱数シード
-                    base_price = 1000 + hash(symbol) % 1000  # 銘柄ごとに異なるベース価格
-                    price_changes = np.random.normal(0, 10, size=len(date_range))
-                    prices = np.concatenate([[base_price], base_price + np.cumsum(price_changes[1:])])
-                    df = pd.DataFrame(index=date_range, data={'Close': prices, 'Open': prices, 'High': prices, 'Low': prices, 'Volume': np.random.randint(100000, 1000000, size=len(date_range))})
-                    df.index.name = "Date"
-                    return df
-
-            return DummyTicker()
-from utils.logger import setup_logging
-
-
-def get_cache():
-    """Lazy proxy to avoid importing heavy cache infrastructure at module load."""
-
-    from utils.cache import get_cache as _get_cache  # local import to avoid recursion issues
-
-    return _get_cache()
-
-# ロギング設定
-setup_logging()
-logger = logging.getLogger(__name__)
-
-
-@dataclass(frozen=True)
-class TickerInfo:
-    """Simple container for stock symbol metadata."""
-
-    symbol: str
-    company_name: str
-
-
-class StockDataProvider:
-    """
-    株価データを提供するクラス。
-    yfinanceからデータを取得し、キャッシュする機能を持つ。
-    """
-
-    def __init__(self):
-        settings = get_settings()
-        self.jp_stock_codes: Dict[str, str] = dict(settings.target_stocks)
-        self.cache: Dict[str, pd.DataFrame] = {}
-        self.logger = logger
-
-    def _fetch_data_from_yfinance(
-        self, symbol: str, period: str, interval: str
-    ) -> pd.DataFrame:
-        """
-        yfinanceから株価データを取得する内部メソッド。
-        """
-        ticker_symbol = symbol if symbol.endswith(".T") else f"{symbol}.T"
-        ticker = yf.Ticker(ticker_symbol)  # 日本株向けに.Tを付与
-        df = ticker.history(period=period, interval=interval)
-        if df.empty:
-            self.logger.warning(f"No data fetched for {symbol} from yfinance.")
-            return pd.DataFrame()
-        df.index.name = "Date"
-        return df
-
-    def fetch_stock_data(
-        self,
-        symbol: str,
-        start_date: Optional[str] = None,
-        end_date: Optional[str] = None,
-        period: str = "1y",
-        interval: str = "1d",
-        use_cache: bool = True,
-    ) -> pd.DataFrame:
-        """
-        指定された期間の株価データを取得する。
-        キャッシュが有効な場合、キャッシュからデータを返す。
-        """
-        cache_key = f"{symbol}_{period}_{interval}_{start_date}_{end_date}"
-
-        if use_cache and cache_key in self.cache:
-            self.logger.info(f"Returning cached data for {symbol}")
-            return self.cache[cache_key].copy()
-
-        self.logger.info(f"Fetching stock data for {symbol} from yfinance...")
-
-        df = self._fetch_data_from_yfinance(symbol, period, interval)
-
-        if not df.empty:
-            self.cache[cache_key] = df.copy()
-            self.logger.info(f"Successfully fetched and cached data for {symbol}.")
-        else:
-            self.logger.warning(f"Failed to fetch data for {symbol}.")
-
-        return df
-
-    def get_current_price(self, symbol: str) -> Optional[float]:
-        """
-        指定された銘柄の現在の株価を取得する。
-        """
-        df = self.fetch_stock_data(symbol, period="1d", interval="1m")
-        if not df.empty:
-            return df["Close"].iloc[-1]
-        return None
-
-    def get_historical_data(
-        self, symbol: str, days: int = 365
-    ) -> Optional[pd.DataFrame]:
-        """
-        指定された銘柄の過去の株価データを取得する。
-        """
-        end_date = datetime.now()
-        start_date = end_date - timedelta(days=days)
-        df = self.fetch_stock_data(
-            symbol,
-            start_date=start_date.strftime("%Y-%m-%d"),
-            end_date=end_date.strftime("%Y-%m-%d"),
-            period=f"{days}d",
-        )
-        return df if not df.empty else None
-
-    def get_company_info(self, symbol: str) -> Optional[Dict[str, Any]]:
-        """
-        指定された銘柄の企業情報を取得する。
-        """
-        ticker = yf.Ticker(f"{symbol}.T")
-        info = ticker.info
-        if info:
-            return {
-                "symbol": symbol,
-                "longName": info.get("longName"),
-                "sector": info.get("sector"),
-                "industry": info.get("industry"),
-                "marketCap": info.get("marketCap"),
-                "trailingPE": info.get("trailingPE"),
-                "priceToBook": info.get("priceToBook"),
-                "dividendYield": info.get("dividendYield"),
-                "returnOnEquity": info.get("returnOnEquity"),
-                "currentPrice": info.get("currentPrice"),
-                "targetMeanPrice": info.get("targetMeanPrice"),
-                "recommendationMean": info.get("recommendationMean"),
-            }
-        return None
-
-    def get_financial_metrics(self, symbol: str) -> Dict[str, Any]:
-        """Retrieve a simplified set of financial metrics using yfinance."""
-
-        ticker = yf.Ticker(f"{symbol}.T")
-        info = getattr(ticker, "info", {}) or {}
-
-        return {
-            "symbol": symbol,
-            "company_name": info.get("longName", self.jp_stock_codes.get(symbol, symbol)),
-            "market_cap": info.get("marketCap"),
-            "pe_ratio": info.get("trailingPE"),
-            "pb_ratio": info.get("priceToBook"),
-            "dividend_yield": info.get("dividendYield"),
-            "return_on_equity": info.get("returnOnEquity"),
-        }
-
-    # ------------------------------------------------------------------
-    # 新規追加のユーティリティメソッド
-    # ------------------------------------------------------------------
-
-    def get_all_stock_symbols(self) -> List[str]:
-        """Return the list of supported Japanese stock symbols."""
-
-        if not self.jp_stock_codes:
-            return []
-        return sorted(self.jp_stock_codes.keys())
-
-    def get_all_tickers(self) -> List[TickerInfo]:
-        """Return metadata objects for all known tickers."""
-
-        return [
-            TickerInfo(symbol=symbol, company_name=name)
-            for symbol, name in self.jp_stock_codes.items()
-        ]
-
-    # ------------------------------------------------------------------
-    # データ取得ラッパー
-    # ------------------------------------------------------------------
-
-    def _ticker_formats(self, symbol: str) -> List[str]:
-        """Generate likely ticker strings for a given symbol."""
-
-        normalized = symbol.upper().strip()
-        normalized = normalized.replace(".T", "")
-        candidates = [f"{normalized}.T", normalized]
-        # 末尾に.TOを付与するケースを追加
-        candidates.append(f"{normalized}.TO")
-        # 重複排除しつつ順序維持
-        seen = set()
-        ordered = []
-        for candidate in candidates:
-            if candidate not in seen:
-                seen.add(candidate)
-                ordered.append(candidate)
-        return ordered
-
-    def get_stock_data(self, symbol: str, period: str = "1y") -> pd.DataFrame:
-        """Fetch stock data with optional local caching support."""
-
-        if not symbol:
-            raise DataFetchError(symbol or "", "Symbol must be provided")
-
-        normalized = symbol.upper().replace(".T", "")
-        cache_key = f"stock_data:{normalized}:{period}"
-
-        cached = self.cache.get(cache_key)
-        if cached is not None:
-            return cached.copy()
-
-        cache_backend = None
-        try:
-            cache_backend = get_cache()
-        except Exception as exc:  # pragma: no cover
-            self.logger.debug("Cache backend unavailable: %s", exc)
-
-        backend_data = (
-            cache_backend.get(cache_key) if cache_backend is not None else None
-        )
-        if backend_data is not None:
-            self.cache[cache_key] = backend_data.copy()
-            return backend_data.copy()
-
-        dataset: Optional[pd.DataFrame] = None
-        actual_ticker: Optional[str] = None
-
-        if self._should_use_local_first(period):
-            local_result = self._load_first_available_csv(normalized, period)
-            if local_result is not None:
-                dataset, actual_ticker = local_result
-
-        if dataset is None:
-            dataset, actual_ticker = self._download_via_yfinance(normalized, period)
-
-        if dataset is None or dataset.empty:
-            raise DataFetchError(normalized, "No historical data available")
-
-        enriched = self._enrich_stock_dataframe(
-            dataset, normalized, actual_ticker or normalized
-        )
-
-        self.cache[cache_key] = enriched.copy()
-        if cache_backend is not None:
-            cache_backend.set(cache_key, enriched.copy(), ttl=1800)
-
-        return enriched.copy()
-=======
                         "sector": "Dummy Sector",
                         "industry": "Dummy Industry",
                         "marketCap": 0,
@@ -655,119 +355,10 @@
 
 
 
->>>>>>> 4d569aa2
 
     def get_multiple_stocks(
         self, symbols: List[str], period: str = "1y"
     ) -> Dict[str, pd.DataFrame]:
-<<<<<<< HEAD
-        """Fetch data for multiple symbols, skipping failures."""
-
-        results: Dict[str, pd.DataFrame] = {}
-        for symbol in symbols:
-            try:
-                results[symbol] = self.get_stock_data(symbol, period)
-            except DataFetchError:
-                self.logger.warning("Skipping symbol due to fetch error: %s", symbol)
-        return results
-
-    def calculate_technical_indicators(self, data: pd.DataFrame) -> pd.DataFrame:
-        """Append a small set of technical indicators for convenience."""
-
-        if data is None or data.empty:
-            return pd.DataFrame()
-
-        df = data.copy()
-        close = df["Close"]
-
-        df["SMA_20"] = close.rolling(window=20, min_periods=1).mean()
-        df["SMA_50"] = close.rolling(window=50, min_periods=1).mean()
-
-        delta = close.diff().fillna(0)
-        gain = delta.clip(lower=0)
-        loss = -delta.clip(upper=0)
-        avg_gain = gain.rolling(window=14, min_periods=1).mean()
-        avg_loss = loss.rolling(window=14, min_periods=1).mean().replace(0, 1e-9)
-        rs = avg_gain / avg_loss
-        df["RSI"] = 100 - (100 / (1 + rs))
-
-        ema12 = close.ewm(span=12, adjust=False).mean()
-        ema26 = close.ewm(span=26, adjust=False).mean()
-        df["MACD"] = ema12 - ema26
-        df["MACD_SIGNAL"] = df["MACD"].ewm(span=9, adjust=False).mean()
-
-        high_low = df["High"] - df["Low"] if "High" in df and "Low" in df else close.diff().abs()
-        close_prev = (df["Close"] - df["Close"].shift()).abs()
-        true_range = pd.concat([high_low, close_prev], axis=1).max(axis=1)
-        df["ATR"] = true_range.rolling(window=14, min_periods=1).mean()
-
-        return df
-
-    # ------------------------------------------------------------------
-    # 内部ユーティリティ
-    # ------------------------------------------------------------------
-
-    def _enrich_stock_dataframe(
-        self, data: pd.DataFrame, symbol: str, actual_ticker: str
-    ) -> pd.DataFrame:
-        df = data.copy()
-        df["Symbol"] = symbol
-        df["CompanyName"] = self.jp_stock_codes.get(symbol, symbol)
-        df["ActualTicker"] = actual_ticker
-
-        return df
-
-    def _should_use_local_first(self, period: str) -> bool:
-        prefer_local = os.getenv("CLSTOCK_PREFER_LOCAL_DATA")
-        if prefer_local is not None:
-            return prefer_local.lower() in {"1", "true", "yes"}
-        return period not in {"1d", "5d"}
-
-    def _local_data_paths(self, symbol: str, period: str) -> Iterable[Path]:
-        candidates = [
-            Path("data") / f"{symbol}_{period}.csv",
-            Path("data") / "historical" / f"{symbol}_{period}.csv",
-        ]
-        for candidate in candidates:
-            yield candidate
-
-    def _load_first_available_csv(
-        self, symbol: str, period: str
-    ) -> Optional[Tuple[pd.DataFrame, str]]:
-        for path in self._local_data_paths(symbol, period):
-            if not path.exists():
-                continue
-            try:
-                df = pd.read_csv(path, index_col=0, parse_dates=True)
-                df.index.name = "Date"
-                self.logger.info("Loaded local data for %s from %s", symbol, path)
-                return df, symbol
-            except Exception as exc:
-                self.logger.warning("Failed to load local data %s: %s", path, exc)
-        return None
-
-    def _download_via_yfinance(
-        self, symbol: str, period: str
-    ) -> Tuple[pd.DataFrame, Optional[str]]:
-        last_error: Optional[Exception] = None
-
-        for ticker_symbol in self._ticker_formats(symbol):
-            try:
-                dataset = self.fetch_stock_data(ticker_symbol, period=period)
-                if dataset is not None and not dataset.empty:
-                    self.logger.info(
-                        "Fetched %d rows for %s via yfinance", len(dataset), ticker_symbol
-                    )
-                    return dataset, ticker_symbol
-            except Exception as exc:
-                last_error = exc
-                self.logger.warning("Download failed for %s: %s", ticker_symbol, exc)
-
-        if last_error:
-            raise DataFetchError(symbol, "Failed to download via yfinance", str(last_error))
-
-        return pd.DataFrame(), None
-=======
         from utils.exceptions import DataFetchError
 
         result: Dict[str, pd.DataFrame] = {}
@@ -898,4 +489,3 @@
 
 
 
->>>>>>> 4d569aa2
