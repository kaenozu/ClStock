--- conflicted
+++ resolved
@@ -1,909 +1,26 @@
-<<<<<<< HEAD
-﻿import os
-from datetime import datetime, timedelta
-from pathlib import Path
-from typing import Dict, List, Optional, Tuple, Union
-
-import numpy as np
-import pandas as pd
-import requests
-# yfinance を try-except でインポート
-try:
-    import yfinance as yf
-except ModuleNotFoundError:
-    # yfinance が見つからない場合、ダミーのクラスを提供
-    class yf:
-        @staticmethod
-        def Ticker(symbol):
-=======
-import logging
-import os
-from dataclasses import dataclass
-from datetime import datetime, timedelta
-from pathlib import Path
-from typing import Dict, Any, Iterable, List, Optional, Tuple
-
-import pandas as pd
-
-from config.settings import get_settings
-from utils.exceptions import DataFetchError
-
-
-def _normalized_symbol_seed(symbol: str) -> int:
-    """Return a deterministic, non-negative seed for a ticker symbol."""
-
-    return abs(hash(symbol)) % (2**32)
-
-# yfinance を try-except でインポート
-try:
-    import yfinance as yf
-except ModuleNotFoundError:
-    # yfinance が見つからない場合、ダミーのクラスを提供
-    class yf:
-        @staticmethod
-        def Ticker(symbol):
->>>>>>> 50734ce2
-            class DummyTicker:
-                def __init__(self):
-                    self.info = {
-                        "longName": "Dummy Corp",
-<<<<<<< HEAD
-                        "sector": "Dummy Sector",
-                        "industry": "Dummy Industry",
-                        "marketCap": 0,
-                        "trailingPE": 0,
-                        "priceToBook": 0,
-                        "dividendYield": 0,
-                        "returnOnEquity": 0,
-                        "currentPrice": 1000, # デフォルトの価格
-                        "targetMeanPrice": 1100,
-                        "recommendationMean": 2.0, # デフォルトの推奨スコア
-                    }
-
-                def history(self, period, interval):
-                    # 現在時刻から指定された期間分のダミーデータを生成
-                    end_date = datetime.now()
-                    if "d" in period:
-                        days = int(period.replace("d", ""))
-                        start_date = end_date - timedelta(days=days)
-                    elif "mo" in period:
-                        # 月指定は単純に30日として計算
-                        months = int(period.replace("mo", ""))
-                        start_date = end_date - timedelta(days=months * 30)
-                    elif "y" in period:
-                        years = int(period.replace("y", ""))
-                        start_date = end_date - timedelta(days=years * 365)
-                    else:
-                        # デフォルトは1年
-                        start_date = end_date - timedelta(days=365)
-
-                    date_range = pd.date_range(start=start_date, end=end_date, freq='D')
-                    # ランダムな価格変動をシミュレート
-                    import numpy as np
-                    np.random.seed(hash(symbol))  # 銘柄ごとに同じ乱数シード
-                    base_price = 1000 + hash(symbol) % 1000  # 銘柄ごとに異なるベース価格
-                    price_changes = np.random.normal(loc=0.0005, scale=0.02, size=len(date_range))
-                    prices = np.concatenate([[base_price], base_price + np.cumsum(price_changes[1:])])
-                    df = pd.DataFrame(index=date_range, data={'Close': prices, 'Open': prices, 'High': prices, 'Low': prices, 'Volume': np.random.randint(100000, 1000000, size=len(date_range))})
-                    df.index.name = "Date"
-                    return df
-
-            return DummyTicker()
-
-from utils.logger_config import setup_logger
-from utils.cache import get_cache
-
-
-logger = setup_logger(__name__)
-
-
-class StockDataProvider:
-    def __init__(self):
-        from config.settings import get_settings
-
-        settings = get_settings()
-        self.jp_stock_codes: Dict[str, str] = settings.target_stocks
-        self.yfinance_failure_log: set = set()  # yfinance縺ｫ螟ｱ謨励＠縺滄釜譟・ｒ險倬鹸
-
-        # yfinance縺ｧ縺ｮ繧ｻ繝・す繝ｧ繝ｳ菴懈・縺ｨUser-Agent縺ｮ險ｭ螳・
-
-        user_agent = os.getenv(
-            "CLSTOCK_YF_USER_AGENT",
-            "Mozilla/5.0 (Windows NT 10.0; Win64; x64) AppleWebKit/537.36 "
-            "(KHTML, like Gecko) Chrome/124.0.0.0 Safari/537.36",
-        )
-        self.yf_session = requests.Session()
-        self.yf_session.headers.update({"User-Agent": user_agent})  # yfinance縺ｫ螟ｱ謨励＠縺滄釜譟・ｒ險倬鹸
-
-    def _ticker_formats(self, symbol: str) -> List[str]:
-        if symbol in self.jp_stock_codes:
-            return [f"{symbol}.T", f"{symbol}.TO", symbol]
-        return [symbol]
-
-    def _csv_candidates(self, symbol: str, ticker_formats: List[str]) -> List[Path]:
-        candidate_names: List[str] = [
-            f"stock_{symbol}.csv",
-            f"stock_{symbol}.T.csv",
-            f"stock_{symbol}.TO.csv",
-        ]
-
-        for ticker in ticker_formats:
-            candidate_names.append(f"stock_{ticker}.csv")
-            sanitized = ticker.replace(".", "")
-            if sanitized and sanitized != ticker:
-                candidate_names.append(f"stock_{sanitized}.csv")
-
-        unique_candidates: List[Path] = []
-        seen_keys: set[str] = set()
-        for name in candidate_names:
-            candidate = (Path("data") / name)
-            key = str(candidate.resolve(strict=False))
-            if key in seen_keys:
-                continue
-            unique_candidates.append(candidate)
-            seen_keys.add(key)
-        return unique_candidates
-
-    def _load_first_available_csv(
-        self,
-        symbol: str,
-        candidates: List[Path],
-    ) -> Optional[Tuple[pd.DataFrame, str]]:
-        for candidate in candidates:
-            if candidate.exists():
-                logger.info("Loading data for %s from %s", symbol, candidate)
-                csv_data = pd.read_csv(candidate, index_col="Date", parse_dates=True)
-                candidate_ticker = candidate.stem.replace("stock_", "")
-
-                if "Symbol" not in csv_data.columns:
-                    csv_data["Symbol"] = symbol
-                if "CompanyName" not in csv_data.columns:
-                    csv_data["CompanyName"] = self.jp_stock_codes.get(symbol, symbol)
-                if "ActualTicker" not in csv_data.columns:
-                    csv_data["ActualTicker"] = candidate_ticker
-
-                logger.info(
-                    "Successfully loaded %d data points for %s from CSV (%s).",
-                    len(csv_data),
-                    symbol,
-                    candidate.name,
-                )
-                return csv_data, candidate_ticker
-        return None
-
-    def _should_use_local_first(self, candidates: List[Path]) -> bool:
-        prefer_local_setting = os.getenv("CLSTOCK_PREFER_LOCAL_DATA", "auto").strip().lower()
-        if prefer_local_setting in {"1", "true", "yes"}:
-            return True
-        if prefer_local_setting in {"0", "false", "no"}:
-            return False
-        return any(candidate.exists() for candidate in candidates)
-
-    def _download_single_ticker(self, ticker: str, period: str) -> pd.DataFrame:
-        import time
-
-        max_retries = 3
-        for attempt in range(max_retries):
-            try:
-                stock = yf.Ticker(ticker)
-                time.sleep(0.1)
-                data = stock.history(period=period)
-                if not data.empty:
-                    logger.info(
-                        "Successfully fetched %d data points for %s (period=%s)",
-                        len(data),
-                        ticker,
-                        period,
-                    )
-                    logger.info("Date range: %s to %s", data.index[0], data.index[-1])
-                    return data
-
-                logger.warning(
-                    "No data found for ticker format: %s (attempt %d/%d)",
-                    ticker,
-                    attempt + 1,
-                    max_retries,
-                )
-            except Exception as exc:
-                import traceback
-
-                logger.error(
-                    "Failed to fetch data for %s: %s (type: %s), attempt %d/%d",
-                    ticker,
-                    exc,
-                    type(exc).__name__,
-                    attempt + 1,
-                    max_retries,
-                )
-                logger.error("Full traceback for %s: %s", ticker, traceback.format_exc())
-
-                error_text = str(exc)
-                if any(code in error_text for code in ("429", "404", "50")):
-                    logger.warning("HTTP error detected, will retry for %s", ticker)
-                elif "ConnectionError" in error_text or "Timeout" in error_text:
-                    logger.warning("Connection error detected, will retry for %s", ticker)
-                else:
-                    logger.error("Non-retryable error for %s, stopping retries", ticker)
-                    break
-
-            time.sleep(0.5 * (attempt + 1))
-
-        self.yfinance_failure_log.add(ticker)
-        return pd.DataFrame()
-
-    def _download_via_yfinance(
-        self,
-        symbol: str,
-        ticker_formats: List[str],
-        period: str,
-    ) -> Tuple[pd.DataFrame, Optional[str]]:
-        for ticker in ticker_formats:
-            logger.info("Fetching data for %s (period: %s)", ticker, period)
-            data = self._download_single_ticker(ticker, period)
-            if not data.empty:
-                return data, ticker
-            logger.warning("All retry attempts failed for ticker format: %s", ticker)
-
-        logger.info("Trying longer period for %s", symbol)
-        for ticker in ticker_formats:
-            data = self._download_single_ticker(ticker, "2y")
-            if not data.empty:
-                logger.info("Found data with 2y period for %s", ticker)
-                return data, ticker
-
-        return pd.DataFrame(), None
-
-    def get_all_tickers(self):
-        """Return configured ticker metadata."""
-
-        class TickerInfo:
-            def __init__(self, symbol: str, name: str) -> None:
-                self.symbol = symbol
-                self.name = name
-
-        return [TickerInfo(code, name) for code, name in self.jp_stock_codes.items()]
-
-    def get_stock_data(self, symbol: str, period: str = "1y") -> pd.DataFrame:
-        from utils.exceptions import DataFetchError, NetworkError
-
-
-        cache_key = f"stock_data_{symbol}_{period}"
-        cache = get_cache()
-
-        cached_data = cache.get(cache_key)
-        if cached_data is not None:
-            return cached_data
-
-        try:
-            ticker_formats = self._ticker_formats(symbol)
-            csv_candidates = self._csv_candidates(symbol, ticker_formats)
-
-            data = pd.DataFrame()
-            successful_ticker: Optional[str] = None
-
-            if self._should_use_local_first(csv_candidates):
-                loaded = self._load_first_available_csv(symbol, csv_candidates)
-                if loaded is not None:
-                    data, successful_ticker = loaded
-
-            if data.empty:
-                data, successful_ticker = self._download_via_yfinance(symbol, ticker_formats, period)
-
-            if data.empty:
-                loaded = self._load_first_available_csv(symbol, csv_candidates)
-                if loaded is not None:
-                    data, successful_ticker = loaded
-
-            if data.empty:
-                logger.error(
-                    "No real data available for %s after trying multiple ticker formats, periods, and CSV files.",
-                    symbol,
-                )
-                raise ValueError(
-                    f"Failed to retrieve data for {symbol} from yfinance and CSV files."
-                )
-
-            if "Symbol" not in data.columns:
-                data["Symbol"] = symbol
-            if "CompanyName" not in data.columns:
-                data["CompanyName"] = self.jp_stock_codes.get(symbol, symbol)
-            if "ActualTicker" not in data.columns:
-                fallback = ticker_formats[0] if ticker_formats else symbol
-                data["ActualTicker"] = successful_ticker if successful_ticker else fallback
-
-            logger.info(
-                "Successfully processed %d data points for %s using %s",
-                len(data),
-                symbol,
-                "CSV" if successful_ticker is None else successful_ticker,
-            )
-
-            cache.set(cache_key, data, ttl=1800)
-            return data
-
-        except DataFetchError:
-            raise
-        except ConnectionError as exc:
-            raise NetworkError(f"yfinance API for {symbol}", str(exc))
-        except Exception as exc:
-            logger.error("Error fetching data for %s: %s", symbol, exc)
-            raise DataFetchError(symbol, "Unexpected error during data fetch", str(exc))
-
-    def _resolve_period_days(self, period: str) -> int:
-        period = (period or '').lower()
-        mapping = {
-            '1d': 1,
-            '5d': 5,
-            '1wk': 5,
-            '1mo': 22,
-            '3mo': 66,
-            '6mo': 126,
-            '1y': 252,
-            '2y': 504,
-            '5y': 1260,
-            '10y': 2520,
-        }
-        if period in mapping:
-            return mapping[period]
-        if period.endswith('y') and period[:-1].isdigit():
-            return max(1, int(period[:-1]) * 252)
-        if period.endswith('mo') and period[:-2].isdigit():
-            return max(1, int(period[:-2]) * 22)
-        if period == 'max':
-            return 2520
-        if period == 'ytd':
-            start_of_year = datetime(datetime.now().year, 1, 1)
-            return max(1, (datetime.now() - start_of_year).days)
-        return 120
-
-    def _generate_demo_data(self, symbol: str, period: str) -> pd.DataFrame:
-        days = self._resolve_period_days(period)
-        end_date = datetime.now()
-        index = pd.date_range(end=end_date, periods=days, freq='B')
-        base_price = 100 + np.random.rand() * 20
-        returns = np.random.normal(loc=0.0005, scale=0.02, size=len(index))
-        close = base_price * np.exp(np.cumsum(returns))
-        high = close * (1 + np.random.uniform(0.001, 0.01, size=len(index)))
-        low = close * (1 - np.random.uniform(0.001, 0.01, size=len(index)))
-        open_prices = close * (1 + np.random.uniform(-0.005, 0.005, size=len(index)))
-        volume = np.random.randint(10_000, 200_000, size=len(index))
-
-        df = pd.DataFrame(
-            {
-                'Open': open_prices,
-                'High': np.maximum.reduce([open_prices, high, close]),
-                'Low': np.minimum.reduce([open_prices, low, close]),
-                'Close': close,
-                'Adj Close': close,
-                'Volume': volume,
-            },
-            index=index,
-        )
-        df.index.name = 'Date'
-        logger.info(f"Generated demo data for {symbol} with {len(df)} points")
-        return df
-
-
-
-=======
-                        "sector": "Dummy Sector",
-                        "industry": "Dummy Industry",
-                        "marketCap": 0,
-                        "trailingPE": 0,
-                        "priceToBook": 0,
-                        "dividendYield": 0,
-                        "returnOnEquity": 0,
-                        "currentPrice": 1000, # デフォルトの価格
-                        "targetMeanPrice": 1100,
-                        "recommendationMean": 2.0, # デフォルトの推奨スコア
-                    }
-
-                def history(self, period, interval):
-                    # 現在時刻から指定された期間分のダミーデータを生成
-                    end_date = datetime.now()
-                    if "d" in period:
-                        days = int(period.replace("d", ""))
-                        start_date = end_date - timedelta(days=days)
-                    elif "mo" in period:
-                        # 月指定は単純に30日として計算
-                        months = int(period.replace("mo", ""))
-                        start_date = end_date - timedelta(days=months * 30)
-                    elif "y" in period:
-                        years = int(period.replace("y", ""))
-                        start_date = end_date - timedelta(days=years * 365)
-                    else:
-                        # デフォルトは1年
-                        start_date = end_date - timedelta(days=365)
-
-                    date_range = pd.date_range(start=start_date, end=end_date, freq='D')
-                    # ランダムな価格変動をシミュレート
-                    import numpy as np
-
-                    seed = _normalized_symbol_seed(symbol)
-                    np.random.seed(seed)  # 銘柄ごとに同じ乱数シード
-                    base_price = 1000 + seed % 1000  # 銘柄ごとに異なるベース価格
-                    price_changes = np.random.normal(0, 10, size=len(date_range))
-                    prices = np.concatenate([[base_price], base_price + np.cumsum(price_changes[1:])])
-                    df = pd.DataFrame(index=date_range, data={'Close': prices, 'Open': prices, 'High': prices, 'Low': prices, 'Volume': np.random.randint(100000, 1000000, size=len(date_range))})
-                    df.index.name = "Date"
-                    return df
-
-            return DummyTicker()
-from utils.logger import setup_logging
-
-
-def get_cache():
-    """Lazy proxy to avoid importing heavy cache infrastructure at module load."""
-
-    from utils.cache import get_cache as _get_cache  # local import to avoid recursion issues
-
-    return _get_cache()
-
-# ロギング設定
-setup_logging()
-logger = logging.getLogger(__name__)
-
-
-@dataclass(frozen=True)
-class TickerInfo:
-    """Simple container for stock symbol metadata."""
-
-    symbol: str
-    company_name: str
-
-
-class StockDataProvider:
-    """
-    株価データを提供するクラス。
-    yfinanceからデータを取得し、キャッシュする機能を持つ。
-    """
-
-    def __init__(self):
-        settings = get_settings()
-        self.jp_stock_codes: Dict[str, str] = dict(settings.target_stocks)
-        self.cache: Dict[str, pd.DataFrame] = {}
-        self.logger = logger
-
-    def _fetch_data_from_yfinance(
-        self, symbol: str, period: str, interval: str
-    ) -> pd.DataFrame:
-        """
-        yfinanceから株価データを取得する内部メソッド。
-        """
-        ticker_symbol = symbol if symbol.endswith(".T") else f"{symbol}.T"
-        ticker = yf.Ticker(ticker_symbol)  # 日本株向けに.Tを付与
-        df = ticker.history(period=period, interval=interval)
-        if df.empty:
-            self.logger.warning(f"No data fetched for {symbol} from yfinance.")
-            return pd.DataFrame()
-        df.index.name = "Date"
-        return df
-
-    def fetch_stock_data(
-        self,
-        symbol: str,
-        start_date: Optional[str] = None,
-        end_date: Optional[str] = None,
-        period: str = "1y",
-        interval: str = "1d",
-        use_cache: bool = True,
-    ) -> pd.DataFrame:
-        """
-        指定された期間の株価データを取得する。
-        キャッシュが有効な場合、キャッシュからデータを返す。
-        """
-        cache_key = f"{symbol}_{period}_{interval}_{start_date}_{end_date}"
-
-        if use_cache and cache_key in self.cache:
-            self.logger.info(f"Returning cached data for {symbol}")
-            return self.cache[cache_key].copy()
-
-        self.logger.info(f"Fetching stock data for {symbol} from yfinance...")
-
-        df = self._fetch_data_from_yfinance(symbol, period, interval)
-
-        if not df.empty:
-            self.cache[cache_key] = df.copy()
-            self.logger.info(f"Successfully fetched and cached data for {symbol}.")
-        else:
-            self.logger.warning(f"Failed to fetch data for {symbol}.")
-
-        return df
-
-    def get_current_price(self, symbol: str) -> Optional[float]:
-        """
-        指定された銘柄の現在の株価を取得する。
-        """
-        df = self.fetch_stock_data(symbol, period="1d", interval="1m")
-        if not df.empty:
-            return df["Close"].iloc[-1]
-        return None
-
-    def get_historical_data(
-        self, symbol: str, days: int = 365
-    ) -> Optional[pd.DataFrame]:
-        """
-        指定された銘柄の過去の株価データを取得する。
-        """
-        end_date = datetime.now()
-        start_date = end_date - timedelta(days=days)
-        df = self.fetch_stock_data(
-            symbol,
-            start_date=start_date.strftime("%Y-%m-%d"),
-            end_date=end_date.strftime("%Y-%m-%d"),
-            period=f"{days}d",
-        )
-        return df if not df.empty else None
-
-    def get_company_info(self, symbol: str) -> Optional[Dict[str, Any]]:
-        """
-        指定された銘柄の企業情報を取得する。
-        """
-        ticker = yf.Ticker(f"{symbol}.T")
-        info = ticker.info
-        if info:
-            return {
-                "symbol": symbol,
-                "longName": info.get("longName"),
-                "sector": info.get("sector"),
-                "industry": info.get("industry"),
-                "marketCap": info.get("marketCap"),
-                "trailingPE": info.get("trailingPE"),
-                "priceToBook": info.get("priceToBook"),
-                "dividendYield": info.get("dividendYield"),
-                "returnOnEquity": info.get("returnOnEquity"),
-                "currentPrice": info.get("currentPrice"),
-                "targetMeanPrice": info.get("targetMeanPrice"),
-                "recommendationMean": info.get("recommendationMean"),
-            }
-        return None
-
-    def get_financial_metrics(self, symbol: str) -> Dict[str, Any]:
-        """Retrieve a simplified set of financial metrics using yfinance."""
-
-        ticker = yf.Ticker(f"{symbol}.T")
-        info = getattr(ticker, "info", {}) or {}
-
-        return {
-            "symbol": symbol,
-            "company_name": info.get("longName", self.jp_stock_codes.get(symbol, symbol)),
-            "market_cap": info.get("marketCap"),
-            "pe_ratio": info.get("trailingPE"),
-            "pb_ratio": info.get("priceToBook"),
-            "dividend_yield": info.get("dividendYield"),
-            "return_on_equity": info.get("returnOnEquity"),
-        }
-
-    # ------------------------------------------------------------------
-    # 新規追加のユーティリティメソッド
-    # ------------------------------------------------------------------
-
-    def get_all_stock_symbols(self) -> List[str]:
-        """Return the list of supported Japanese stock symbols."""
-
-        if not self.jp_stock_codes:
-            return []
-        return sorted(self.jp_stock_codes.keys())
-
-    def get_all_tickers(self) -> List[TickerInfo]:
-        """Return metadata objects for all known tickers."""
-
-        return [
-            TickerInfo(symbol=symbol, company_name=name)
-            for symbol, name in self.jp_stock_codes.items()
-        ]
-
-    # ------------------------------------------------------------------
-    # データ取得ラッパー
-    # ------------------------------------------------------------------
-
-    def _ticker_formats(self, symbol: str) -> List[str]:
-        """Generate likely ticker strings for a given symbol."""
-
-        normalized = symbol.upper().strip()
-        normalized = normalized.replace(".T", "")
-        candidates = [f"{normalized}.T", normalized]
-        # 末尾に.TOを付与するケースを追加
-        candidates.append(f"{normalized}.TO")
-        # 重複排除しつつ順序維持
-        seen = set()
-        ordered = []
-        for candidate in candidates:
-            if candidate not in seen:
-                seen.add(candidate)
-                ordered.append(candidate)
-        return ordered
-
-    def get_stock_data(self, symbol: str, period: str = "1y") -> pd.DataFrame:
-        """Fetch stock data with optional local caching support."""
-
-        if not symbol:
-            raise DataFetchError(symbol or "", "Symbol must be provided")
-
-        normalized = symbol.upper().replace(".T", "")
-        cache_key = f"stock_data:{normalized}:{period}"
-
-        cached = self.cache.get(cache_key)
-        if cached is not None:
-            return cached.copy()
-
-        cache_backend = None
-        try:
-            cache_backend = get_cache()
-        except Exception as exc:  # pragma: no cover
-            self.logger.debug("Cache backend unavailable: %s", exc)
-
-        backend_data = (
-            cache_backend.get(cache_key) if cache_backend is not None else None
-        )
-        if backend_data is not None:
-            self.cache[cache_key] = backend_data.copy()
-            return backend_data.copy()
-
-        dataset: Optional[pd.DataFrame] = None
-        actual_ticker: Optional[str] = None
-
-        if self._should_use_local_first(period):
-            local_result = self._load_first_available_csv(normalized, period)
-            if local_result is not None:
-                dataset, actual_ticker = local_result
-
-        if dataset is None:
-            dataset, actual_ticker = self._download_via_yfinance(normalized, period)
-
-        if dataset is None or dataset.empty:
-            raise DataFetchError(normalized, "No historical data available")
-
-        enriched = self._enrich_stock_dataframe(
-            dataset, normalized, actual_ticker or normalized
-        )
-
-        self.cache[cache_key] = enriched.copy()
-        if cache_backend is not None:
-            cache_backend.set(cache_key, enriched.copy(), ttl=1800)
-
-        return enriched.copy()
->>>>>>> 50734ce2
-
-    def get_multiple_stocks(
-        self, symbols: List[str], period: str = "1y"
-    ) -> Dict[str, pd.DataFrame]:
-<<<<<<< HEAD
-        from utils.exceptions import DataFetchError
-
-        result: Dict[str, pd.DataFrame] = {}
-        failed_symbols: List[str] = []
-
-        for symbol in symbols:
-            try:
-                data = self.get_stock_data(symbol, period)
-                if not data.empty:
-                    result[symbol] = data
-            except ValueError as e:
-                # get_stock_data縺悟､ｱ謨励＠縺溷ｴ蜷医・ValueError 繧貞・逅・                logger.warning(f"Failed to fetch data for {symbol}: {e}")
-                failed_symbols.append(symbol)
-            except DataFetchError as e:
-                logger.warning(f"Failed to fetch data for {symbol}: {e}")
-                failed_symbols.append(symbol)
-            except Exception as e:
-                logger.error(f"Unexpected error for {symbol}: {e}")
-                failed_symbols.append(symbol)
-
-        if failed_symbols:
-            logger.info(f"Failed to fetch data for symbols: {failed_symbols}")
-
-        return result
-
-    def calculate_technical_indicators(self, data: pd.DataFrame) -> pd.DataFrame:
-
-
-
-
-
-        if data.empty:
-            return data
-
-        # 繧ｭ繝｣繝・す繝･繧貞性繧繧ｭ繝｣繝・す繝･繧ｭ繝ｼ繧堤函謌・        symbol = data["Symbol"].iloc[0] if "Symbol" in data.columns else "unknown"
-        cache_key = f"technical_indicators_{symbol}_{hash(str(data.index.tolist()))}"
-        cache = get_cache()
-
-        # 繧ｭ繝｣繝・す繝･縺九ｉ蜿門ｾ励ｒ隧ｦ陦・        cached_data = cache.get(cache_key)
-        if cached_data is not None:
-            return cached_data
-
-        df = data.copy()
-
-        # 遘ｻ蜍募ｹｳ蝮・ｷ夲ｼ医・繧ｯ繝医Ν蛹悶〒鬮倬溷喧・・        df["SMA_20"] = df["Close"].rolling(window=20, min_periods=1).mean()
-        df["SMA_50"] = df["Close"].rolling(window=50, min_periods=1).mean()
-
-        # RSI・亥柑邇・噪縺ｪ險育ｮ暦ｼ・        delta = df["Close"].diff()
-        gain = delta.where(delta > 0, 0)
-        loss = -delta.where(delta < 0, 0)
-
-        avg_gain = gain.rolling(window=14, min_periods=1).mean()
-        avg_loss = loss.rolling(window=14, min_periods=1).mean()
-
-        rs = avg_gain / avg_loss
-        df["RSI"] = 100 - (100 / (1 + rs))
-
-        # MACD・亥柑邇・噪縺ｪ謖・焚遘ｻ蜍募ｹｳ蝮・ｼ・        exp1 = df["Close"].ewm(span=12, adjust=False).mean()
-        exp2 = df["Close"].ewm(span=26, adjust=False).mean()
-        df["MACD"] = exp1 - exp2
-        df["MACD_Signal"] = df["MACD"].ewm(span=9, adjust=False).mean()
-
-        # ATR・亥柑邇・噪縺ｪTrue Range險育ｮ暦ｼ・        high_low = df["High"] - df["Low"]
-        high_close = (df["High"] - df["Close"].shift()).abs()
-        low_close = (df["Low"] - df["Close"].shift()).abs()
-
-        true_range = pd.concat([high_low, high_close, low_close], axis=1).max(axis=1)
-        df["ATR"] = true_range.rolling(window=14, min_periods=1).mean()
-
-        # 繧ｭ繝｣繝・す繝･縺ｫ菫晏ｭ假ｼ・0蛻・ｼ・        cache.set(cache_key, df, ttl=1800)
-
-        return df
-
-    def get_financial_metrics(self, symbol: str) -> Dict[str, Union[str, int, float]]:
-        max_retries = 3
-        retry_count = 0
-        
-        if symbol in self.jp_stock_codes:
-            ticker = f"{symbol}.T"
-        else:
-            ticker = symbol
-
-        while retry_count < max_retries:
-            try:
-                import time
-                # 繝ｪ繧ｯ繧ｨ繧ｹ繝亥燕縺ｫ蟆代＠蠕・ｩ滂ｼ・PI雋闕ｷ霆ｽ貂帙・縺溘ａ・・                time.sleep(0.1)
-                
-                stock = yf.Ticker(ticker)
-                info = stock.info
-
-                metrics: Dict[str, Union[str, int, float]] = {
-                    "symbol": symbol,
-                    "company_name": self.jp_stock_codes.get(symbol, symbol),
-                    "market_cap": info.get("marketCap", 0),
-                    "pe_ratio": info.get("trailingPE", 0),
-                    "pb_ratio": info.get("priceToBook", 0),
-                    "dividend_yield": info.get("dividendYield", 0),
-                    "roe": info.get("returnOnEquity", 0),
-                    "current_price": info.get("currentPrice", 0),
-                    "target_price": info.get("targetMeanPrice", 0),
-                    "recommendation": info.get("recommendationMean", 0),
-                }
-
-                return metrics
-
-            except Exception as e:
-                logger.error(f"Error fetching financial metrics for {symbol} (attempt {retry_count + 1}/{max_retries}): {str(e)}")
-                
-                # HTTP繧ｨ繝ｩ繝ｼ縺狗｢ｺ隱・
-                if "429" in str(e) or "404" in str(e) or "50" in str(e):
-                    logger.warning(f"HTTP error detected, will retry for {symbol}")
-                elif "ConnectionError" in str(type(e)) or "Timeout" in str(e):
-                    logger.warning(f"Connection error detected, will retry for {symbol}")
-                else:
-                    # 縺昴・莉悶・繧ｨ繝ｩ繝ｼ縺ｮ蝣ｴ蜷医・繝ｪ繝医Λ繧､縺励↑縺・
-                    logger.error(f"Non-retryable error for {symbol}, stopping retries")
-                    break
-                
-                # 谺｡縺ｮ繝ｪ繝医Λ繧､縺悟､ｱ謨励＠蠕・ｩ・
-                time.sleep(1.0 * (retry_count + 1))
-                retry_count += 1
-
-        # 蜈ｨ縺ｦ縺ｮ繝ｪ繝医Λ繧､縺悟､ｱ謨励＠縺溷ｴ蜷・        logger.error(f"All retry attempts failed for financial metrics of {symbol}")
-        return {}
-
-    def get_all_stock_symbols(self) -> List[str]:
-        return list(self.jp_stock_codes.keys())
-
-
-
-=======
-        """Fetch data for multiple symbols, skipping failures."""
-
-        results: Dict[str, pd.DataFrame] = {}
-        for symbol in symbols:
-            try:
-                results[symbol] = self.get_stock_data(symbol, period)
-            except DataFetchError:
-                self.logger.warning("Skipping symbol due to fetch error: %s", symbol)
-        return results
-
-    def calculate_technical_indicators(self, data: pd.DataFrame) -> pd.DataFrame:
-        """Append a small set of technical indicators for convenience."""
-
-        if data is None or data.empty:
-            return pd.DataFrame()
-
-        df = data.copy()
-        close = df["Close"]
-
-        df["SMA_20"] = close.rolling(window=20, min_periods=1).mean()
-        df["SMA_50"] = close.rolling(window=50, min_periods=1).mean()
-
-        delta = close.diff().fillna(0)
-        gain = delta.clip(lower=0)
-        loss = -delta.clip(upper=0)
-        avg_gain = gain.rolling(window=14, min_periods=1).mean()
-        avg_loss = loss.rolling(window=14, min_periods=1).mean().replace(0, 1e-9)
-        rs = avg_gain / avg_loss
-        df["RSI"] = 100 - (100 / (1 + rs))
-
-        ema12 = close.ewm(span=12, adjust=False).mean()
-        ema26 = close.ewm(span=26, adjust=False).mean()
-        df["MACD"] = ema12 - ema26
-        df["MACD_SIGNAL"] = df["MACD"].ewm(span=9, adjust=False).mean()
-
-        high_low = df["High"] - df["Low"] if "High" in df and "Low" in df else close.diff().abs()
-        close_prev = (df["Close"] - df["Close"].shift()).abs()
-        true_range = pd.concat([high_low, close_prev], axis=1).max(axis=1)
-        df["ATR"] = true_range.rolling(window=14, min_periods=1).mean()
-
-        return df
-
-    # ------------------------------------------------------------------
-    # 内部ユーティリティ
-    # ------------------------------------------------------------------
-
-    def _enrich_stock_dataframe(
-        self, data: pd.DataFrame, symbol: str, actual_ticker: str
-    ) -> pd.DataFrame:
-        df = data.copy()
-        df["Symbol"] = symbol
-        df["CompanyName"] = self.jp_stock_codes.get(symbol, symbol)
-        df["ActualTicker"] = actual_ticker
-
-        return df
-
-    def _should_use_local_first(self, period: str) -> bool:
-        prefer_local = os.getenv("CLSTOCK_PREFER_LOCAL_DATA")
-        if prefer_local is not None:
-            return prefer_local.lower() in {"1", "true", "yes"}
-        return period not in {"1d", "5d"}
-
-    def _local_data_paths(self, symbol: str, period: str) -> Iterable[Path]:
-        candidates = [
-            Path("data") / f"{symbol}_{period}.csv",
-            Path("data") / "historical" / f"{symbol}_{period}.csv",
-        ]
-        for candidate in candidates:
-            yield candidate
-
-    def _load_first_available_csv(
-        self, symbol: str, period: str
-    ) -> Optional[Tuple[pd.DataFrame, str]]:
-        for path in self._local_data_paths(symbol, period):
-            if not path.exists():
-                continue
-            try:
-                df = pd.read_csv(path, index_col=0, parse_dates=True)
-                df.index.name = "Date"
-                self.logger.info("Loaded local data for %s from %s", symbol, path)
-                return df, symbol
-            except Exception as exc:
-                self.logger.warning("Failed to load local data %s: %s", path, exc)
-        return None
-
-    def _download_via_yfinance(
-        self, symbol: str, period: str
-    ) -> Tuple[pd.DataFrame, Optional[str]]:
-        last_error: Optional[Exception] = None
-
-        for ticker_symbol in self._ticker_formats(symbol):
-            try:
-                dataset = self.fetch_stock_data(ticker_symbol, period=period)
-                if dataset is not None and not dataset.empty:
-                    self.logger.info(
-                        "Fetched %d rows for %s via yfinance", len(dataset), ticker_symbol
-                    )
-                    return dataset, ticker_symbol
-            except Exception as exc:
-                last_error = exc
-                self.logger.warning("Download failed for %s: %s", ticker_symbol, exc)
-
-        if last_error:
-            raise DataFetchError(symbol, "Failed to download via yfinance", str(last_error))
-
-        return pd.DataFrame(), None
->>>>>>> 50734ce2
+import logging
+import os
+from dataclasses import dataclass
+from datetime import datetime, timedelta
+from pathlib import Path
+from typing import Dict, Any, Iterable, List, Optional, Tuple
+
+import pandas as pd
+
+from config.settings import get_settings
+from utils.exceptions import DataFetchError
+
+
+def _normalized_symbol_seed(symbol: str) -> int:
+    """Return a deterministic, non-negative seed for a ticker symbol."""
+
+    return abs(hash(symbol)) % (2**32)
+
+# yfinance を try-except でインポート
+try:
+    import yfinance as yf
+except ModuleNotFoundError:
+    # yfinance が見つからない場合、ダミーのクラスを提供
+    class yf:
+        @staticmethod
+        def Ticker(symbol):