--- conflicted
+++ resolved
@@ -1,4 +1,3 @@
-<<<<<<< HEAD
 try:
         try:
         import yfinance as yf
@@ -19,7 +18,7 @@
                 return _DummyTicker()
 
         yf = _DummyYFinance()  # type: ignore
-﻿import os
+import os
 from datetime import datetime, timedelta
 from pathlib import Path
 from typing import Dict, List, Optional, Tuple, Union
@@ -376,7 +375,6 @@
 
 
 
-
     def get_multiple_stocks(
         self, symbols: List[str], period: str = "1y"
     ) -> Dict[str, pd.DataFrame]:
@@ -406,6 +404,7 @@
         return result
 
     def calculate_technical_indicators(self, data: pd.DataFrame) -> pd.DataFrame:
+
 
 
 
@@ -506,125 +505,4 @@
         return {}
 
     def get_all_stock_symbols(self) -> List[str]:
-        return list(self.jp_stock_codes.keys())
-
-
-
-
-=======
-import logging
-import pandas as pd
-import yfinance as yf
-from datetime import datetime, timedelta
-from typing import Optional, Dict, Any
-
-from utils.logger import setup_logging
-
-# ロギング設定
-setup_logging()
-logger = logging.getLogger(__name__)
-
-
-class StockDataProvider:
-    """
-    株価データを提供するクラス。
-    yfinanceからデータを取得し、キャッシュする機能を持つ。
-    """
-
-    def __init__(self):
-        self.cache: Dict[str, pd.DataFrame] = {}
-        self.logger = logger
-
-    def _fetch_data_from_yfinance(
-        self, symbol: str, period: str, interval: str
-    ) -> pd.DataFrame:
-        """
-        yfinanceから株価データを取得する内部メソッド。
-        """
-        ticker = yf.Ticker(f"{symbol}.T")  # 日本株向けに.Tを付与
-        df = ticker.history(period=period, interval=interval)
-        if df.empty:
-            self.logger.warning(f"No data fetched for {symbol} from yfinance.")
-            return pd.DataFrame()
-        df.index.name = "Date"
-        return df
-
-    def fetch_stock_data(
-        self,
-        symbol: str,
-        start_date: Optional[str] = None,
-        end_date: Optional[str] = None,
-        period: str = "1y",
-        interval: str = "1d",
-        use_cache: bool = True,
-    ) -> pd.DataFrame:
-        """
-        指定された期間の株価データを取得する。
-        キャッシュが有効な場合、キャッシュからデータを返す。
-        """
-        cache_key = f"{symbol}_{period}_{interval}_{start_date}_{end_date}"
-
-        if use_cache and cache_key in self.cache:
-            self.logger.info(f"Returning cached data for {symbol}")
-            return self.cache[cache_key].copy()
-
-        self.logger.info(f"Fetching stock data for {symbol} from yfinance...")
-
-        df = self._fetch_data_from_yfinance(symbol, period, interval)
-
-        if not df.empty:
-            self.cache[cache_key] = df.copy()
-            self.logger.info(f"Successfully fetched and cached data for {symbol}.")
-        else:
-            self.logger.warning(f"Failed to fetch data for {symbol}.")
-
-        return df
-
-    def get_current_price(self, symbol: str) -> Optional[float]:
-        """
-        指定された銘柄の現在の株価を取得する。
-        """
-        df = self.fetch_stock_data(symbol, period="1d", interval="1m")
-        if not df.empty:
-            return df["Close"].iloc[-1]
-        return None
-
-    def get_historical_data(
-        self, symbol: str, days: int = 365
-    ) -> Optional[pd.DataFrame]:
-        """
-        指定された銘柄の過去の株価データを取得する。
-        """
-        end_date = datetime.now()
-        start_date = end_date - timedelta(days=days)
-        df = self.fetch_stock_data(
-            symbol,
-            start_date=start_date.strftime("%Y-%m-%d"),
-            end_date=end_date.strftime("%Y-%m-%d"),
-            period=f"{days}d",
-        )
-        return df if not df.empty else None
-
-    def get_company_info(self, symbol: str) -> Optional[Dict[str, Any]]:
-        """
-        指定された銘柄の企業情報を取得する。
-        """
-        ticker = yf.Ticker(f"{symbol}.T")
-        info = ticker.info
-        if info:
-            return {
-                "symbol": symbol,
-                "longName": info.get("longName"),
-                "sector": info.get("sector"),
-                "industry": info.get("industry"),
-                "marketCap": info.get("marketCap"),
-                "trailingPE": info.get("trailingPE"),
-                "priceToBook": info.get("priceToBook"),
-                "dividendYield": info.get("dividendYield"),
-                "returnOnEquity": info.get("returnOnEquity"),
-                "currentPrice": info.get("currentPrice"),
-                "targetMeanPrice": info.get("targetMeanPrice"),
-                "recommendationMean": info.get("recommendationMean"),
-            }
-        return None
->>>>>>> ddd302a9
+        return list(self.jp_stock_codes.keys())