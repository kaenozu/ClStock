import asyncio
import argparse
import logging
import os
import sys
from dataclasses import dataclass
from datetime import datetime, timedelta
from pathlib import Path
from typing import List, Optional, Dict, Any

import pandas as pd

from data.stock_data import StockDataProvider
from models_new.hybrid.hybrid_predictor import HybridStockPredictor
<<<<<<< HEAD
from trading.tse.analysis import StockProfile
from trading.tse.optimizer import PortfolioOptimizer
from analysis.sentiment_analyzer import MarketSentimentAnalyzer
from models_new.advanced.trading_strategy_generator import (
    StrategyGenerator,
    SignalGenerator,
    ActionType,
)
from models_new.advanced.risk_management_framework import (
    RiskManager,
    RiskLevel,
    PortfolioRisk,
)
=======
from models_new.advanced.market_sentiment_analyzer import MarketSentimentAnalyzer
from models_new.advanced.risk_management_framework import RiskManager
from models_new.advanced.trading_strategy_generator import StrategyGenerator
from optimization.tse_optimizer import TSEPortfolioOptimizer
>>>>>>> d24e2b65
from archive.old_systems.medium_term_prediction import MediumTermPredictionSystem
from data_retrieval_script_generator import generate_colab_data_retrieval_script
from config.settings import get_settings

# ログ設定
logging.basicConfig(level=logging.INFO, format='%(asctime)s - %(name)s - %(levelname)s - %(message)s')
logger = logging.getLogger(__name__)


class AutoRecommendation:
    """自動推奨結果クラス"""
    def __init__(self, symbol: str, company_name: str, entry_price: float, target_price: float,
                 stop_loss: float, expected_return: float, confidence: float, risk_level: str,
                 buy_date: datetime, sell_date: datetime, reasoning: str):
        self.symbol = symbol
        self.company_name = company_name
        self.entry_price = entry_price
        self.target_price = target_price
        self.stop_loss = stop_loss
        self.expected_return = expected_return
        self.confidence = confidence
        self.risk_level = risk_level
        self.buy_date = buy_date
        self.sell_date = sell_date
        self.reasoning = reasoning


@dataclass
class RiskAssessment:
    """Adapter friendly risk analysis result."""

    risk_score: float
    risk_level: RiskLevel
    max_safe_position_size: float
    recommendations: List[str]
    raw: Optional[PortfolioRisk] = None


class HybridPredictorAdapter:
    """Wrap HybridStockPredictor to expose the legacy predict interface."""

    def __init__(self, predictor: Optional[HybridStockPredictor] = None):
        self._predictor = predictor or HybridStockPredictor()

    def predict(self, symbol: str, data: Optional[pd.DataFrame]) -> Dict[str, Any]:
        result = self._predictor.predict(symbol)

        return {
            "predicted_price": float(result.prediction),
            "confidence": float(result.confidence),
            "accuracy": float(result.accuracy),
            "metadata": dict(result.metadata),
            "symbol": result.symbol,
            "timestamp": result.timestamp,
        }


class SentimentAnalyzerAdapter:
    """Provide an analyze_sentiment shim for the news sentiment analyzer."""

    def __init__(self, analyzer: Optional[MarketSentimentAnalyzer] = None):
        self._analyzer = analyzer or MarketSentimentAnalyzer()

    def analyze_sentiment(self, symbol: str) -> Dict[str, Any]:
        try:
            sentiment = self._analyzer.analyze_news_sentiment(symbol)
        except AttributeError:
            sentiment = self._analyzer.analyze_sentiment(symbol)  # type: ignore[attr-defined]
        except Exception:
            sentiment = {}

        sentiment_score = 0.0
        if isinstance(sentiment, dict):
            sentiment_score = float(sentiment.get("sentiment_score", 0.0))
        else:
            sentiment = {}

        sentiment.setdefault("sentiment_score", sentiment_score)
        return sentiment


class RiskManagerAdapter:
    """Translate portfolio level risk outputs into the legacy structure."""

    def __init__(self, manager: Optional[RiskManager] = None):
        self._manager = manager or RiskManager()
        self.logger = logging.getLogger(self.__class__.__name__)

    def analyze_risk(
        self,
        symbol: str,
        price_data: Optional[pd.DataFrame],
        predictions: Dict[str, Any],
    ) -> Optional[RiskAssessment]:
        if price_data is None or price_data.empty:
            return None

        try:
            portfolio_risk = self._manager.analyze_portfolio_risk(
                {"positions": {symbol: float(price_data["Close"].iloc[-1])}},
                {symbol: price_data},
            )
        except AttributeError:
            self.logger.debug(
                "RiskManager missing analyze_portfolio_risk, falling back",
                exc_info=True,
            )
            portfolio_risk = self._manager.analyze_risk(price_data, predictions)  # type: ignore[attr-defined]
        except Exception:
            self.logger.exception("Risk analysis failed for %s", symbol)
            return None

        if portfolio_risk is None:
            return None

        if isinstance(portfolio_risk, RiskAssessment):
            return portfolio_risk

        total_score = getattr(portfolio_risk, "total_risk_score", 2.0)
        normalized_score = max(0.0, min((float(total_score) - 1.0) / 3.0, 1.0))
        risk_level = getattr(portfolio_risk, "risk_level", RiskLevel.MEDIUM)
        max_position = getattr(portfolio_risk, "max_safe_position_size", 0.05)
        recommendations = getattr(portfolio_risk, "recommendations", [])

        return RiskAssessment(
            risk_score=float(normalized_score),
            risk_level=risk_level,
            max_safe_position_size=float(max_position),
            recommendations=list(recommendations),
            raw=portfolio_risk if isinstance(portfolio_risk, PortfolioRisk) else None,
        )


class StrategyGeneratorAdapter:
    """Leverage the advanced generator to produce legacy-friendly strategies."""

    def __init__(
        self,
        generator: Optional[StrategyGenerator] = None,
        signal_generator: Optional[SignalGenerator] = None,
    ):
        self._generator = generator or StrategyGenerator()
        self._signal_generator = signal_generator or SignalGenerator()
        self.logger = logging.getLogger(self.__class__.__name__)

    def generate_strategy(
        self,
        symbol: str,
        price_data: Optional[pd.DataFrame],
        predictions: Dict[str, Any],
        risk_assessment: Optional[RiskAssessment],
        sentiment: Dict[str, Any],
    ) -> Dict[str, Any]:
        if price_data is None or price_data.empty:
            return {}

        sentiment_score = 0.0
        if isinstance(sentiment, dict):
            sentiment_score = float(sentiment.get("sentiment_score", 0.0))

        sentiment_payload = {"current_sentiment": {"score": sentiment_score}}

        best_signal = None
        for strategy in self._collect_strategies(symbol, price_data):
            try:
                signals = self._signal_generator.generate_signals(
                    symbol, price_data, strategy, sentiment_payload
                )
            except Exception:
                self.logger.debug(
                    "Signal generation failed for %s strategy", strategy.name, exc_info=True
                )
                continue

            for signal in signals:
                if signal.action != ActionType.BUY:
                    continue
                if best_signal is None or signal.confidence > best_signal.confidence:
                    best_signal = signal

        if best_signal is None:
            return {}

        entry_price = float(best_signal.entry_price)
        target_price = float(best_signal.take_profit or entry_price)
        stop_loss = float(best_signal.stop_loss or entry_price)
        expected_return = 0.0
        if entry_price:
            expected_return = (target_price - entry_price) / entry_price

        strategy_dict = {
            "entry_price": entry_price,
            "target_price": target_price,
            "stop_loss": stop_loss,
            "confidence_score": float(best_signal.confidence),
            "expected_return": float(expected_return),
            "reasoning": best_signal.reasoning,
            "metadata": best_signal.metadata,
        }

        if risk_assessment:
            strategy_dict["max_safe_position_size"] = risk_assessment.max_safe_position_size

        return strategy_dict

    def _collect_strategies(
        self, symbol: str, price_data: pd.DataFrame
    ) -> List[Any]:
        candidate_methods = [
            getattr(self._generator, "generate_momentum_strategy", None),
            getattr(self._generator, "generate_mean_reversion_strategy", None),
            getattr(self._generator, "generate_breakout_strategy", None),
        ]

        strategies: List[Any] = []
        for method in candidate_methods:
            if not callable(method):
                continue
            try:
                strategy = method(symbol, price_data)
            except Exception:
                self.logger.debug("Strategy generation failed", exc_info=True)
                continue
            if strategy:
                strategies.append(strategy)

        return strategies


class FullAutoInvestmentSystem:
    """完全自動投資推奨システム"""

    def __init__(self, max_symbols: Optional[int] = None):
        self.data_provider = StockDataProvider()
<<<<<<< HEAD
        self.predictor = HybridPredictorAdapter()
        self.optimizer = PortfolioOptimizer()
        self.sentiment_analyzer = SentimentAnalyzerAdapter()
        self.strategy_generator = StrategyGeneratorAdapter()
        self.risk_manager = RiskManagerAdapter()
=======
        self.predictor = HybridStockPredictor()
        self.optimizer = TSEPortfolioOptimizer()
        self.sentiment_analyzer = MarketSentimentAnalyzer()
        self.strategy_generator = StrategyGenerator()
        self.risk_manager = RiskManager()
>>>>>>> d24e2b65
        self.medium_system = MediumTermPredictionSystem()
        self.failed_symbols = set()  # データ取得に失敗した銘柄を記録
        self.logger = logging.getLogger(self.__class__.__name__)
        self.max_symbols = self._resolve_max_symbols(max_symbols)
        self.settings = get_settings()

    def _resolve_max_symbols(self, max_symbols: Optional[int]) -> Optional[int]:
        if max_symbols is not None:
            if max_symbols <= 0:
                raise ValueError("max_symbols must be a positive integer.")
            return max_symbols

        env_value = os.getenv("CLSTOCK_MAX_AUTO_TICKERS")
        if not env_value:
            return None

        try:
            parsed = int(env_value)
            if parsed <= 0:
                self.logger.warning(
                    "CLSTOCK_MAX_AUTO_TICKERS must be positive; ignoring value '%s'.",
                    env_value,
                )
                return None
            return parsed
        except ValueError:
            self.logger.warning(
                "CLSTOCK_MAX_AUTO_TICKERS is not an integer ('%s'); ignoring.", env_value
            )
            return None

    def _build_stock_profiles(
        self, processed_data: Dict[str, pd.DataFrame]
    ) -> List[StockProfile]:
        profiles: List[StockProfile] = []

        for symbol, data in processed_data.items():
            if data is None or data.empty:
                continue

            try:
                close = data["Close"] if "Close" in data else data.iloc[:, 0]
                close = close.dropna()
                if close.empty:
                    continue

                volume_series = data.get("Volume") if isinstance(data, pd.DataFrame) else None
                if volume_series is not None:
                    volume_series = volume_series.dropna()

                returns = close.pct_change().dropna()
                volatility = (
                    float(returns.std() * (252 ** 0.5)) if not returns.empty else 0.0
                )

                start_price = float(close.iloc[0])
                end_price = float(close.iloc[-1])
                profit_potential = (
                    ((end_price - start_price) / start_price)
                    if start_price not in (0, 0.0)
                    else 0.0
                )

                if volume_series is not None and not volume_series.empty:
                    market_cap = end_price * float(volume_series.iloc[-1])
                else:
                    market_cap = end_price

                diversity_score = 1.0 / (1.0 + max(volatility, 0.0))
                combined_score = profit_potential + diversity_score

                sector = data.attrs.get("info", {}).get("sector", "unknown")

                profiles.append(
                    StockProfile(
                        symbol=symbol,
                        sector=sector,
                        market_cap=float(market_cap),
                        volatility=float(volatility),
                        profit_potential=float(profit_potential),
                        diversity_score=float(diversity_score),
                        combined_score=float(combined_score),
                    )
                )
            except Exception:
                self.logger.debug("Failed to build stock profile for %s", symbol, exc_info=True)
                continue

        return profiles

    def _optimize_portfolio(
        self, processed_data: Dict[str, pd.DataFrame]
    ) -> Dict[str, List[str]]:
        profiles = self._build_stock_profiles(processed_data)

        if not profiles:
            return {"selected_stocks": []}

        if hasattr(self.optimizer, "optimize_portfolio"):
            selected_profiles = self.optimizer.optimize_portfolio(profiles)
        elif hasattr(self.optimizer, "optimize"):
            selected_profiles = self.optimizer.optimize(profiles)  # type: ignore[attr-defined]
        else:
            raise AttributeError("Optimizer does not support portfolio optimisation methods")

        return {"selected_stocks": [profile.symbol for profile in selected_profiles]}

    async def run_full_auto_analysis(self) -> List[AutoRecommendation]:
        """完全自動分析実行"""
        try:
            print("[開始] 完全自動投資推奨分析を開始します...")
            
            # 1. 東証4000銘柄リストを取得
            print("[ステップ 1/4] (25%) - TSE4000銘柄リストを取得中...")
            print("=" * 60)
            target_stocks = self.settings.target_stocks
            all_symbols = list(target_stocks.keys())
            if self.max_symbols is not None and self.max_symbols < len(all_symbols):
                all_symbols = all_symbols[:self.max_symbols]
                print(f"[情報] 解析対象を {len(all_symbols)} 銘柄に制限 (max={self.max_symbols}).")
            print(f"[情報] 取得銘柄数: {len(all_symbols)}")

            if not all_symbols:
                print("[警告] 東証4000銘柄リストが空です。処理を終了します。")
                return []

            # 2. 株価データを取得・前処理
            print("[ステップ 2/4] (50%) - 株価データを取得・前処理中...")
            print("=" * 60)
            processed_data = {}
            failed_count = 0
            total_symbols = len(all_symbols)

            for i, symbol in enumerate(all_symbols):
                company_name = target_stocks.get(symbol, symbol)
                try:
                    data = self.data_provider.fetch_stock_data(
                        symbol,
                        period="2y",
                        interval="1d",
                    )
                    if data is not None and not data.empty:
                        data.attrs.setdefault("info", {})["longName"] = company_name
                        processed_data[symbol] = data
                    else:
                        self.failed_symbols.add(symbol)  # データ取得失敗を記録
                        failed_count += 1
                        logger.warning(
                            f"データ取得失敗: {symbol} (取得データが空またはNone)"
                        )
                    
                    # 進捗表示 (10銘柄ごと)
                    if (i + 1) % 10 == 0 or (i + 1) == total_symbols:
                        progress = ((i + 1) / total_symbols) * 100
                        print(
                            f"  進捗: {progress:.0f}% ({i+1}/{total_symbols}) - 失敗: {failed_count}銘柄"
                        )
                        
                except Exception as e:
                    self.failed_symbols.add(symbol)  # データ取得失敗を記録
                    failed_count += 1
                    logger.error(f"データ取得中にエラーが発生しました: {symbol} - {e}")
            
            print(f"[完了] データ取得処理完了 - 成功: {len(processed_data)}銘柄, 失敗: {failed_count}銘柄")
            
            # 3. ポートフォリオ最適化
            print("[ステップ 3/4] (75%) - ポートフォリオ最適化を実行中...")
            print("=" * 60)
            try:
                optimized_portfolio = self._optimize_portfolio(processed_data)

                if not optimized_portfolio or 'selected_stocks' not in optimized_portfolio:
                    print("[警告] ポートフォリオ最適化に失敗しました。空の結果が返されました。")
                    # processed_data が空でも、self.failed_symbols に記録された銘柄のためのスクリプト生成を試みるために、
                    # _display_recommendations を呼び出す。
                    recommendations = []
                else:
                    selected_stocks = optimized_portfolio['selected_stocks']
                    print(f"[情報] 最適化完了 - 選定銘柄数: {len(selected_stocks)}")
                    
                    if not selected_stocks:
                        print("[警告] 最適化結果に選定銘柄がありません。")
                        recommendations = []
                    else:
                        # 4. 個別銘柄分析と推奨生成
                        print("[ステップ 4/4] (100%) - 個別銘柄分析と推奨生成中...")
                        print("=" * 60)
                        recommendations = []
                        analysis_failed_count = 0
                        
                        for symbol in selected_stocks:
                            try:
                                recommendation = await self._analyze_single_stock(
                                    symbol, processed_data.get(symbol)
                                )
                                if recommendation:
                                    recommendations.append(recommendation)
                                else:
                                    analysis_failed_count += 1
                                    
                            except Exception as e:
                                analysis_failed_count += 1
                                logger.error(f"個別銘柄分析中にエラーが発生しました: {symbol} - {e}")
                        
                        print(f"[完了] 個別銘柄分析完了 - 成功: {len(recommendations)}銘柄, 失敗: {analysis_failed_count}銘柄")
            
            except Exception as e:
                print(f"[エラー] ポートフォリオ最適化中に予期せぬエラーが発生しました: {e}")
                logger.exception("ポートフォリオ最適化エラーの詳細:")
                recommendations = []
            
            # 結果表示
            # processed_data が空でも、self.failed_symbols に記録された銘柄のためのスクリプト生成を試みるために、
            # _display_recommendations を呼び出す。
            # recommendations が空でも _display_recommendations は処理を実行し、
            # self._generate_data_retrieval_script() を呼び出す。
            self._display_recommendations(recommendations)
            return recommendations
            
        except Exception as e:
            print(f"[致命的エラー] 完全自動分析プロセスで予期せぬエラーが発生しました: {e}")
            logger.exception("完全自動分析プロセスのエラー詳細:")
            return []

    async def _analyze_single_stock(
        self, symbol: str, data: Optional[pd.DataFrame]
    ) -> Optional[AutoRecommendation]:
        """個別銘柄分析"""
        try:
            if data is None or data.empty:
                logger.warning(f"分析対象データが無効です: {symbol}")
                return None

            # 1. 予測モデル適用
            prediction_result = self.predictor.predict(symbol)
            if not prediction_result:
                logger.warning(f"{symbol}: 予測モデル適用失敗")
                return None

<<<<<<< HEAD
            predicted_price = predictions['predicted_price']
            current_price = data['Close'].iloc[-1]

            # 2. リスク分析
            risk_analysis = self.risk_manager.analyze_risk(symbol, data, predictions)
=======
            predicted_price = prediction_result.prediction
            prediction_confidence = float(getattr(prediction_result, "confidence", 0.0) or 0.0)
            prediction_confidence = max(min(prediction_confidence, 1.0), 0.0)
            current_price = data['Close'].iloc[-1]

            # 2. リスク分析
            risk_analysis = self._perform_portfolio_risk_analysis(
                symbol=symbol,
                current_price=current_price,
                price_data=data,
                predicted_price=predicted_price,
            )
>>>>>>> d24e2b65
            if not risk_analysis:
                logger.warning(f"{symbol}: リスク分析失敗")
                return None

            # 3. 感情分析 (ニュース等はダミー)
<<<<<<< HEAD
            sentiment_result = self.sentiment_analyzer.analyze_sentiment(symbol)

            # 4. 戦略生成
            strategy = self.strategy_generator.generate_strategy(
                symbol, data, predictions, risk_analysis, sentiment_result
=======
            news_data = data.attrs.get("news_headlines") or []
            raw_sentiment = self.sentiment_analyzer.analyze_news_sentiment(
                news_data if isinstance(news_data, list) else []
            )
            try:
                sentiment_score = float(raw_sentiment)
            except (TypeError, ValueError):
                sentiment_score = 0.0
            sentiment_score = max(min(sentiment_score, 1.0), -1.0)

            # 4. 戦略生成
            trading_strategy = self.strategy_generator.generate_momentum_strategy(
                symbol, data
>>>>>>> d24e2b65
            )

            # 5. 推奨情報構築
            if trading_strategy:
                entry_price = float(current_price)
                stop_loss_pct = trading_strategy.risk_management.get(
                    "stop_loss_pct", 0.05
                )
                take_profit_pct = trading_strategy.risk_management.get(
                    "take_profit_pct", trading_strategy.expected_return
                )

                stop_loss = entry_price * (1 - stop_loss_pct)
                expected_return_pct = (
                    trading_strategy.expected_return
                    if trading_strategy.expected_return is not None
                    else take_profit_pct
                )
                target_price = entry_price * (1 + expected_return_pct)

                strategy_payload = {
                    "entry_price": entry_price,
                    "target_price": target_price,
                    "stop_loss": stop_loss,
                    "expected_return": expected_return_pct,
                    "confidence_score": trading_strategy.win_rate,
                    "sentiment_score": sentiment_score,
                    "predicted_price": predicted_price,
                    "take_profit_pct": take_profit_pct,
                    "stop_loss_pct": stop_loss_pct,
                }

                # 期待リターン計算
                expected_return = expected_return_pct

                # 信頼度 (戦略スコア、リスクスコア、予測信頼度から算出)
                strategy_confidence = max(
                    min(trading_strategy.win_rate, 1.0), 0.0
                )
                risk_score = getattr(risk_analysis, "total_risk_score", 0.5)
                risk_adjusted_confidence = max(min(1.0 - risk_score, 1.0), 0.0)
                confidence = (
                    strategy_confidence
                    + risk_adjusted_confidence
                    + prediction_confidence
                ) / 3

                # 理由付け (リスク分析と戦略から簡易生成)
                reasoning = self._generate_reasoning(risk_analysis, strategy_payload)

                # 買い日時・売り日時 (例: 即日買い、1ヶ月後売り)
                buy_date = datetime.now()
                sell_date = buy_date + timedelta(days=30)

                return AutoRecommendation(
                    symbol=symbol,
                    company_name=data.attrs.get('info', {}).get('longName', symbol),
                    entry_price=entry_price,
                    target_price=target_price,
                    stop_loss=stop_loss,
                    expected_return=expected_return,
                    confidence=confidence,
                    risk_level=risk_analysis.risk_level.value,
                    buy_date=buy_date,
                    sell_date=sell_date,
                    reasoning=reasoning
                )
            else:
                logger.warning(f"{symbol}: 戦略生成失敗")
                return None
                
        except Exception as e:
            logger.error(f"{symbol} 分析中にエラー発生: {e}")
            return None

    def _perform_portfolio_risk_analysis(
        self,
        symbol: str,
        current_price: float,
        price_data: pd.DataFrame,
        predicted_price: float,
    ):
        try:
            portfolio_data = {
                "portfolio_value": current_price,
                "cash": 0.0,
                "positions": {symbol: current_price},
                "target_allocation": {symbol: 1.0},
                "expected_prices": {symbol: predicted_price},
                "metadata": {
                    "analysis_type": "single_stock",
                    "generated_at": datetime.now(),
                },
            }
            price_map = {symbol: price_data}
            return self.risk_manager.analyze_portfolio_risk(
                portfolio_data, price_map
            )
        except Exception as exc:
            logger.error(f"{symbol}: ポートフォリオリスク分析の準備に失敗: {exc}")
            return None

    def _generate_reasoning(self, risk_analysis, strategy) -> str:
        """理由付け簡易生成"""
        reasons = []
        
        # 予測からの期待リターン
        if 'expected_return' in strategy and strategy['expected_return'] > 0.05:
            reasons.append("高期待リターン")
        elif 'expected_return' in strategy and strategy['expected_return'] > 0.02:
            reasons.append("中期待リターン")
            
        # リスクレベルの低さ
        if risk_analysis and risk_analysis.risk_level.value == "low":
            reasons.append("低リスク")
        elif risk_analysis and risk_analysis.risk_level.value == "medium":
            reasons.append("中程度リスク")
            
        if not reasons:
            reasons.append("独自分析に基づく推奨")
            
        return " + ".join(reasons)

    def _display_recommendations(self, recommendations: List[AutoRecommendation]):
        """推奨結果表示"""
        if not recommendations:
            print("\n[情報] 現在の推奨銘柄がありません")
            # recommendations が空でも、self.failed_symbols に記録された銘柄のためのスクリプト生成を試みる
            # self._generate_data_retrieval_script() を呼び出す。
        else:
            # print(f"stdout encoding: {sys.stdout.encoding}, errors: {sys.stdout.errors}")
            print(f"\n[結果] 完全自動投資推奨 ({len(recommendations)}銘柄)")
            print("=" * 80)

            for i, rec in enumerate(recommendations, 1):
                print(f"\n--- 推奨 #{i} --- {rec.company_name} ({rec.symbol})")
                print(f"  買い価格: JPY {rec.entry_price:,.0f}")
                print(f"  目標価格: JPY {rec.target_price:,.0f}")
                print(f"  ストップロス: JPY {rec.stop_loss:,.0f}")
                print(f"  買い日時: {rec.buy_date.strftime('%Y年%m月%d日 %H時%M分')}")
                print(f"  売り日時: {rec.sell_date.strftime('%Y年%m月%d日 %H時%M分')}")
                print(f"  期待リターン: {rec.expected_return:.1%}")
                print(f"  信頼度: {rec.confidence:.1%}")
                print(f"  リスクレベル: {rec.risk_level}")
                print(f"  理由: {rec.reasoning}")

            print("\n" + "=" * 80)
            print("[注意] 上記は参考情報です。投資判断はご自身で行ってください。")

        # データ取得に失敗した銘柄がある場合、Google Colab用スクリプトを生成
        self._generate_data_retrieval_script()

    def _generate_data_retrieval_script(self):
        """Generate a Google Colab helper script for symbols that failed to download."""
        failed_symbols = list(self.failed_symbols or [])
        self.logger.info("Starting _generate_data_retrieval_script. failed_symbols: %s", failed_symbols)
        print(f"[INFO] _generate_data_retrieval_script called. failed_symbols: {failed_symbols}")

        if not failed_symbols:
            self.logger.info("No failed symbols detected; skipping script generation.")
            print("[INFO] No failed symbols detected. Skipping Google Colab script generation.")
            return

        script_output_dir = Path("data") / "retrieval_scripts"
        script_output_dir.mkdir(parents=True, exist_ok=True)
        self.logger.info("Script output directory prepared: %s", script_output_dir)
        print(f"[INFO] Script output directory: {script_output_dir}")

        for index, symbol in enumerate(failed_symbols):
            self.logger.debug("Failed symbol #%d: %s", index, symbol)

        self.logger.info("Calling generate_colab_data_retrieval_script.")
        try:
            generated_script = generate_colab_data_retrieval_script(
                missing_symbols=failed_symbols,
                period="1y",
                output_dir="."
            )
        except Exception as exc:
            self.logger.error("generate_colab_data_retrieval_script failed", exc_info=True)
            print(f"[ERROR] Failed to generate Google Colab data retrieval script: {exc}")
            return

        if not generated_script or not generated_script.strip():
            self.logger.warning("Generated script is empty.")
            print("[WARNING] Generated data retrieval script is empty. Nothing will be written.")
            return

        script_length = len(generated_script)
        self.logger.info("Generated script length: %d characters", script_length)
        if script_length <= 200:
            self.logger.debug("Generated script contents: %s", generated_script)
        else:
            self.logger.debug("Generated script head: %s", generated_script[:200])
            self.logger.debug("Generated script tail: %s", generated_script[-200:])

        script_file_path = script_output_dir / "colab_data_fetcher.py"
        try:
            with open(script_file_path, "w", encoding="utf-8-sig", errors="strict") as handle:
                handle.write(generated_script)
        except UnicodeEncodeError as exc:
            self.logger.error("UnicodeEncodeError while writing %s", script_file_path, exc_info=True)
            print(f"[ERROR] Unicode encoding error while writing {script_file_path}: {exc}")
            return
        except Exception as exc:
            self.logger.error("Unexpected error while writing %s", script_file_path, exc_info=True)
            print(f"[ERROR] Unexpected error while writing {script_file_path}: {exc}")
            return

        self.logger.info("Saved Google Colab data retrieval script to %s", script_file_path)
        print(f"[INFO] Saved Google Colab data retrieval script to {script_file_path}")



def build_cli_parser() -> argparse.ArgumentParser:
    parser = argparse.ArgumentParser(
        description="Run the full auto investment pipeline",
    )
    parser.add_argument(
        "--max-tickers",
        type=int,
        default=None,
        help="Limit the number of tickers processed (useful for quick smoke tests).",
    )
    parser.add_argument(
        "--prefer-local-data",
        action="store_true",
        help="Prioritize local CSV data before calling yfinance.",
    )
    parser.add_argument(
        "--skip-local-data",
        action="store_true",
        help="Force yfinance downloads even if local CSV data exists.",
    )
    return parser


def main(argv: Optional[List[str]] = None) -> int:
    parser = build_cli_parser()
    args = parser.parse_args(argv)

    if args.prefer_local_data and args.skip_local_data:
        parser.error("--prefer-local-data and --skip-local-data cannot be used together.")

    if args.max_tickers is not None and args.max_tickers <= 0:
        parser.error("--max-tickers must be a positive integer.")

    if args.prefer_local_data:
        os.environ["CLSTOCK_PREFER_LOCAL_DATA"] = "1"
    elif args.skip_local_data:
        os.environ["CLSTOCK_PREFER_LOCAL_DATA"] = "0"

    try:
        asyncio.run(run_full_auto(max_symbols=args.max_tickers))
    except KeyboardInterrupt:
        print("[INFO] Full auto run interrupted by user.")
        return 130

    return 0

async def run_full_auto(max_symbols: Optional[int] = None) -> List[AutoRecommendation]:
    """Convenience coroutine to execute the full auto investment analysis."""
    system = FullAutoInvestmentSystem(max_symbols=max_symbols)
    return await system.run_full_auto_analysis()


if __name__ == "__main__":
    raise SystemExit(main())<|MERGE_RESOLUTION|>--- conflicted
+++ resolved
@@ -1,834 +1,788 @@
-import asyncio
-import argparse
-import logging
-import os
-import sys
-from dataclasses import dataclass
-from datetime import datetime, timedelta
-from pathlib import Path
-from typing import List, Optional, Dict, Any
-
-import pandas as pd
-
-from data.stock_data import StockDataProvider
-from models_new.hybrid.hybrid_predictor import HybridStockPredictor
-<<<<<<< HEAD
-from trading.tse.analysis import StockProfile
-from trading.tse.optimizer import PortfolioOptimizer
-from analysis.sentiment_analyzer import MarketSentimentAnalyzer
-from models_new.advanced.trading_strategy_generator import (
-    StrategyGenerator,
-    SignalGenerator,
-    ActionType,
-)
-from models_new.advanced.risk_management_framework import (
-    RiskManager,
-    RiskLevel,
-    PortfolioRisk,
-)
-=======
-from models_new.advanced.market_sentiment_analyzer import MarketSentimentAnalyzer
-from models_new.advanced.risk_management_framework import RiskManager
-from models_new.advanced.trading_strategy_generator import StrategyGenerator
-from optimization.tse_optimizer import TSEPortfolioOptimizer
->>>>>>> d24e2b65
-from archive.old_systems.medium_term_prediction import MediumTermPredictionSystem
-from data_retrieval_script_generator import generate_colab_data_retrieval_script
-from config.settings import get_settings
-
-# ログ設定
-logging.basicConfig(level=logging.INFO, format='%(asctime)s - %(name)s - %(levelname)s - %(message)s')
-logger = logging.getLogger(__name__)
-
-
-class AutoRecommendation:
-    """自動推奨結果クラス"""
-    def __init__(self, symbol: str, company_name: str, entry_price: float, target_price: float,
-                 stop_loss: float, expected_return: float, confidence: float, risk_level: str,
-                 buy_date: datetime, sell_date: datetime, reasoning: str):
-        self.symbol = symbol
-        self.company_name = company_name
-        self.entry_price = entry_price
-        self.target_price = target_price
-        self.stop_loss = stop_loss
-        self.expected_return = expected_return
-        self.confidence = confidence
-        self.risk_level = risk_level
-        self.buy_date = buy_date
-        self.sell_date = sell_date
-        self.reasoning = reasoning
-
-
-@dataclass
-class RiskAssessment:
-    """Adapter friendly risk analysis result."""
-
-    risk_score: float
-    risk_level: RiskLevel
-    max_safe_position_size: float
-    recommendations: List[str]
-    raw: Optional[PortfolioRisk] = None
-
-
-class HybridPredictorAdapter:
-    """Wrap HybridStockPredictor to expose the legacy predict interface."""
-
-    def __init__(self, predictor: Optional[HybridStockPredictor] = None):
-        self._predictor = predictor or HybridStockPredictor()
-
-    def predict(self, symbol: str, data: Optional[pd.DataFrame]) -> Dict[str, Any]:
-        result = self._predictor.predict(symbol)
-
-        return {
-            "predicted_price": float(result.prediction),
-            "confidence": float(result.confidence),
-            "accuracy": float(result.accuracy),
-            "metadata": dict(result.metadata),
-            "symbol": result.symbol,
-            "timestamp": result.timestamp,
-        }
-
-
-class SentimentAnalyzerAdapter:
-    """Provide an analyze_sentiment shim for the news sentiment analyzer."""
-
-    def __init__(self, analyzer: Optional[MarketSentimentAnalyzer] = None):
-        self._analyzer = analyzer or MarketSentimentAnalyzer()
-
-    def analyze_sentiment(self, symbol: str) -> Dict[str, Any]:
-        try:
-            sentiment = self._analyzer.analyze_news_sentiment(symbol)
-        except AttributeError:
-            sentiment = self._analyzer.analyze_sentiment(symbol)  # type: ignore[attr-defined]
-        except Exception:
-            sentiment = {}
-
-        sentiment_score = 0.0
-        if isinstance(sentiment, dict):
-            sentiment_score = float(sentiment.get("sentiment_score", 0.0))
-        else:
-            sentiment = {}
-
-        sentiment.setdefault("sentiment_score", sentiment_score)
-        return sentiment
-
-
-class RiskManagerAdapter:
-    """Translate portfolio level risk outputs into the legacy structure."""
-
-    def __init__(self, manager: Optional[RiskManager] = None):
-        self._manager = manager or RiskManager()
-        self.logger = logging.getLogger(self.__class__.__name__)
-
-    def analyze_risk(
-        self,
-        symbol: str,
-        price_data: Optional[pd.DataFrame],
-        predictions: Dict[str, Any],
-    ) -> Optional[RiskAssessment]:
-        if price_data is None or price_data.empty:
-            return None
-
-        try:
-            portfolio_risk = self._manager.analyze_portfolio_risk(
-                {"positions": {symbol: float(price_data["Close"].iloc[-1])}},
-                {symbol: price_data},
-            )
-        except AttributeError:
-            self.logger.debug(
-                "RiskManager missing analyze_portfolio_risk, falling back",
-                exc_info=True,
-            )
-            portfolio_risk = self._manager.analyze_risk(price_data, predictions)  # type: ignore[attr-defined]
-        except Exception:
-            self.logger.exception("Risk analysis failed for %s", symbol)
-            return None
-
-        if portfolio_risk is None:
-            return None
-
-        if isinstance(portfolio_risk, RiskAssessment):
-            return portfolio_risk
-
-        total_score = getattr(portfolio_risk, "total_risk_score", 2.0)
-        normalized_score = max(0.0, min((float(total_score) - 1.0) / 3.0, 1.0))
-        risk_level = getattr(portfolio_risk, "risk_level", RiskLevel.MEDIUM)
-        max_position = getattr(portfolio_risk, "max_safe_position_size", 0.05)
-        recommendations = getattr(portfolio_risk, "recommendations", [])
-
-        return RiskAssessment(
-            risk_score=float(normalized_score),
-            risk_level=risk_level,
-            max_safe_position_size=float(max_position),
-            recommendations=list(recommendations),
-            raw=portfolio_risk if isinstance(portfolio_risk, PortfolioRisk) else None,
-        )
-
-
-class StrategyGeneratorAdapter:
-    """Leverage the advanced generator to produce legacy-friendly strategies."""
-
-    def __init__(
-        self,
-        generator: Optional[StrategyGenerator] = None,
-        signal_generator: Optional[SignalGenerator] = None,
-    ):
-        self._generator = generator or StrategyGenerator()
-        self._signal_generator = signal_generator or SignalGenerator()
-        self.logger = logging.getLogger(self.__class__.__name__)
-
-    def generate_strategy(
-        self,
-        symbol: str,
-        price_data: Optional[pd.DataFrame],
-        predictions: Dict[str, Any],
-        risk_assessment: Optional[RiskAssessment],
-        sentiment: Dict[str, Any],
-    ) -> Dict[str, Any]:
-        if price_data is None or price_data.empty:
-            return {}
-
-        sentiment_score = 0.0
-        if isinstance(sentiment, dict):
-            sentiment_score = float(sentiment.get("sentiment_score", 0.0))
-
-        sentiment_payload = {"current_sentiment": {"score": sentiment_score}}
-
-        best_signal = None
-        for strategy in self._collect_strategies(symbol, price_data):
-            try:
-                signals = self._signal_generator.generate_signals(
-                    symbol, price_data, strategy, sentiment_payload
-                )
-            except Exception:
-                self.logger.debug(
-                    "Signal generation failed for %s strategy", strategy.name, exc_info=True
-                )
-                continue
-
-            for signal in signals:
-                if signal.action != ActionType.BUY:
-                    continue
-                if best_signal is None or signal.confidence > best_signal.confidence:
-                    best_signal = signal
-
-        if best_signal is None:
-            return {}
-
-        entry_price = float(best_signal.entry_price)
-        target_price = float(best_signal.take_profit or entry_price)
-        stop_loss = float(best_signal.stop_loss or entry_price)
-        expected_return = 0.0
-        if entry_price:
-            expected_return = (target_price - entry_price) / entry_price
-
-        strategy_dict = {
-            "entry_price": entry_price,
-            "target_price": target_price,
-            "stop_loss": stop_loss,
-            "confidence_score": float(best_signal.confidence),
-            "expected_return": float(expected_return),
-            "reasoning": best_signal.reasoning,
-            "metadata": best_signal.metadata,
-        }
-
-        if risk_assessment:
-            strategy_dict["max_safe_position_size"] = risk_assessment.max_safe_position_size
-
-        return strategy_dict
-
-    def _collect_strategies(
-        self, symbol: str, price_data: pd.DataFrame
-    ) -> List[Any]:
-        candidate_methods = [
-            getattr(self._generator, "generate_momentum_strategy", None),
-            getattr(self._generator, "generate_mean_reversion_strategy", None),
-            getattr(self._generator, "generate_breakout_strategy", None),
-        ]
-
-        strategies: List[Any] = []
-        for method in candidate_methods:
-            if not callable(method):
-                continue
-            try:
-                strategy = method(symbol, price_data)
-            except Exception:
-                self.logger.debug("Strategy generation failed", exc_info=True)
-                continue
-            if strategy:
-                strategies.append(strategy)
-
-        return strategies
-
-
-class FullAutoInvestmentSystem:
-    """完全自動投資推奨システム"""
-
-    def __init__(self, max_symbols: Optional[int] = None):
-        self.data_provider = StockDataProvider()
-<<<<<<< HEAD
-        self.predictor = HybridPredictorAdapter()
-        self.optimizer = PortfolioOptimizer()
-        self.sentiment_analyzer = SentimentAnalyzerAdapter()
-        self.strategy_generator = StrategyGeneratorAdapter()
-        self.risk_manager = RiskManagerAdapter()
-=======
-        self.predictor = HybridStockPredictor()
-        self.optimizer = TSEPortfolioOptimizer()
-        self.sentiment_analyzer = MarketSentimentAnalyzer()
-        self.strategy_generator = StrategyGenerator()
-        self.risk_manager = RiskManager()
->>>>>>> d24e2b65
-        self.medium_system = MediumTermPredictionSystem()
-        self.failed_symbols = set()  # データ取得に失敗した銘柄を記録
-        self.logger = logging.getLogger(self.__class__.__name__)
-        self.max_symbols = self._resolve_max_symbols(max_symbols)
-        self.settings = get_settings()
-
-    def _resolve_max_symbols(self, max_symbols: Optional[int]) -> Optional[int]:
-        if max_symbols is not None:
-            if max_symbols <= 0:
-                raise ValueError("max_symbols must be a positive integer.")
-            return max_symbols
-
-        env_value = os.getenv("CLSTOCK_MAX_AUTO_TICKERS")
-        if not env_value:
-            return None
-
-        try:
-            parsed = int(env_value)
-            if parsed <= 0:
-                self.logger.warning(
-                    "CLSTOCK_MAX_AUTO_TICKERS must be positive; ignoring value '%s'.",
-                    env_value,
-                )
-                return None
-            return parsed
-        except ValueError:
-            self.logger.warning(
-                "CLSTOCK_MAX_AUTO_TICKERS is not an integer ('%s'); ignoring.", env_value
-            )
-            return None
-
-    def _build_stock_profiles(
-        self, processed_data: Dict[str, pd.DataFrame]
-    ) -> List[StockProfile]:
-        profiles: List[StockProfile] = []
-
-        for symbol, data in processed_data.items():
-            if data is None or data.empty:
-                continue
-
-            try:
-                close = data["Close"] if "Close" in data else data.iloc[:, 0]
-                close = close.dropna()
-                if close.empty:
-                    continue
-
-                volume_series = data.get("Volume") if isinstance(data, pd.DataFrame) else None
-                if volume_series is not None:
-                    volume_series = volume_series.dropna()
-
-                returns = close.pct_change().dropna()
-                volatility = (
-                    float(returns.std() * (252 ** 0.5)) if not returns.empty else 0.0
-                )
-
-                start_price = float(close.iloc[0])
-                end_price = float(close.iloc[-1])
-                profit_potential = (
-                    ((end_price - start_price) / start_price)
-                    if start_price not in (0, 0.0)
-                    else 0.0
-                )
-
-                if volume_series is not None and not volume_series.empty:
-                    market_cap = end_price * float(volume_series.iloc[-1])
-                else:
-                    market_cap = end_price
-
-                diversity_score = 1.0 / (1.0 + max(volatility, 0.0))
-                combined_score = profit_potential + diversity_score
-
-                sector = data.attrs.get("info", {}).get("sector", "unknown")
-
-                profiles.append(
-                    StockProfile(
-                        symbol=symbol,
-                        sector=sector,
-                        market_cap=float(market_cap),
-                        volatility=float(volatility),
-                        profit_potential=float(profit_potential),
-                        diversity_score=float(diversity_score),
-                        combined_score=float(combined_score),
-                    )
-                )
-            except Exception:
-                self.logger.debug("Failed to build stock profile for %s", symbol, exc_info=True)
-                continue
-
-        return profiles
-
-    def _optimize_portfolio(
-        self, processed_data: Dict[str, pd.DataFrame]
-    ) -> Dict[str, List[str]]:
-        profiles = self._build_stock_profiles(processed_data)
-
-        if not profiles:
-            return {"selected_stocks": []}
-
-        if hasattr(self.optimizer, "optimize_portfolio"):
-            selected_profiles = self.optimizer.optimize_portfolio(profiles)
-        elif hasattr(self.optimizer, "optimize"):
-            selected_profiles = self.optimizer.optimize(profiles)  # type: ignore[attr-defined]
-        else:
-            raise AttributeError("Optimizer does not support portfolio optimisation methods")
-
-        return {"selected_stocks": [profile.symbol for profile in selected_profiles]}
-
-    async def run_full_auto_analysis(self) -> List[AutoRecommendation]:
-        """完全自動分析実行"""
-        try:
-            print("[開始] 完全自動投資推奨分析を開始します...")
-            
-            # 1. 東証4000銘柄リストを取得
-            print("[ステップ 1/4] (25%) - TSE4000銘柄リストを取得中...")
-            print("=" * 60)
-            target_stocks = self.settings.target_stocks
-            all_symbols = list(target_stocks.keys())
-            if self.max_symbols is not None and self.max_symbols < len(all_symbols):
-                all_symbols = all_symbols[:self.max_symbols]
-                print(f"[情報] 解析対象を {len(all_symbols)} 銘柄に制限 (max={self.max_symbols}).")
-            print(f"[情報] 取得銘柄数: {len(all_symbols)}")
-
-            if not all_symbols:
-                print("[警告] 東証4000銘柄リストが空です。処理を終了します。")
-                return []
-
-            # 2. 株価データを取得・前処理
-            print("[ステップ 2/4] (50%) - 株価データを取得・前処理中...")
-            print("=" * 60)
-            processed_data = {}
-            failed_count = 0
-            total_symbols = len(all_symbols)
-
-            for i, symbol in enumerate(all_symbols):
-                company_name = target_stocks.get(symbol, symbol)
-                try:
-                    data = self.data_provider.fetch_stock_data(
-                        symbol,
-                        period="2y",
-                        interval="1d",
-                    )
-                    if data is not None and not data.empty:
-                        data.attrs.setdefault("info", {})["longName"] = company_name
-                        processed_data[symbol] = data
-                    else:
-                        self.failed_symbols.add(symbol)  # データ取得失敗を記録
-                        failed_count += 1
-                        logger.warning(
-                            f"データ取得失敗: {symbol} (取得データが空またはNone)"
-                        )
-                    
-                    # 進捗表示 (10銘柄ごと)
-                    if (i + 1) % 10 == 0 or (i + 1) == total_symbols:
-                        progress = ((i + 1) / total_symbols) * 100
-                        print(
-                            f"  進捗: {progress:.0f}% ({i+1}/{total_symbols}) - 失敗: {failed_count}銘柄"
-                        )
-                        
-                except Exception as e:
-                    self.failed_symbols.add(symbol)  # データ取得失敗を記録
-                    failed_count += 1
-                    logger.error(f"データ取得中にエラーが発生しました: {symbol} - {e}")
-            
-            print(f"[完了] データ取得処理完了 - 成功: {len(processed_data)}銘柄, 失敗: {failed_count}銘柄")
-            
-            # 3. ポートフォリオ最適化
-            print("[ステップ 3/4] (75%) - ポートフォリオ最適化を実行中...")
-            print("=" * 60)
-            try:
-                optimized_portfolio = self._optimize_portfolio(processed_data)
-
-                if not optimized_portfolio or 'selected_stocks' not in optimized_portfolio:
-                    print("[警告] ポートフォリオ最適化に失敗しました。空の結果が返されました。")
-                    # processed_data が空でも、self.failed_symbols に記録された銘柄のためのスクリプト生成を試みるために、
-                    # _display_recommendations を呼び出す。
-                    recommendations = []
-                else:
-                    selected_stocks = optimized_portfolio['selected_stocks']
-                    print(f"[情報] 最適化完了 - 選定銘柄数: {len(selected_stocks)}")
-                    
-                    if not selected_stocks:
-                        print("[警告] 最適化結果に選定銘柄がありません。")
-                        recommendations = []
-                    else:
-                        # 4. 個別銘柄分析と推奨生成
-                        print("[ステップ 4/4] (100%) - 個別銘柄分析と推奨生成中...")
-                        print("=" * 60)
-                        recommendations = []
-                        analysis_failed_count = 0
-                        
-                        for symbol in selected_stocks:
-                            try:
-                                recommendation = await self._analyze_single_stock(
-                                    symbol, processed_data.get(symbol)
-                                )
-                                if recommendation:
-                                    recommendations.append(recommendation)
-                                else:
-                                    analysis_failed_count += 1
-                                    
-                            except Exception as e:
-                                analysis_failed_count += 1
-                                logger.error(f"個別銘柄分析中にエラーが発生しました: {symbol} - {e}")
-                        
-                        print(f"[完了] 個別銘柄分析完了 - 成功: {len(recommendations)}銘柄, 失敗: {analysis_failed_count}銘柄")
-            
-            except Exception as e:
-                print(f"[エラー] ポートフォリオ最適化中に予期せぬエラーが発生しました: {e}")
-                logger.exception("ポートフォリオ最適化エラーの詳細:")
-                recommendations = []
-            
-            # 結果表示
-            # processed_data が空でも、self.failed_symbols に記録された銘柄のためのスクリプト生成を試みるために、
-            # _display_recommendations を呼び出す。
-            # recommendations が空でも _display_recommendations は処理を実行し、
-            # self._generate_data_retrieval_script() を呼び出す。
-            self._display_recommendations(recommendations)
-            return recommendations
-            
-        except Exception as e:
-            print(f"[致命的エラー] 完全自動分析プロセスで予期せぬエラーが発生しました: {e}")
-            logger.exception("完全自動分析プロセスのエラー詳細:")
-            return []
-
-    async def _analyze_single_stock(
-        self, symbol: str, data: Optional[pd.DataFrame]
-    ) -> Optional[AutoRecommendation]:
-        """個別銘柄分析"""
-        try:
-            if data is None or data.empty:
-                logger.warning(f"分析対象データが無効です: {symbol}")
-                return None
-
-            # 1. 予測モデル適用
-            prediction_result = self.predictor.predict(symbol)
-            if not prediction_result:
-                logger.warning(f"{symbol}: 予測モデル適用失敗")
-                return None
-
-<<<<<<< HEAD
-            predicted_price = predictions['predicted_price']
-            current_price = data['Close'].iloc[-1]
-
-            # 2. リスク分析
-            risk_analysis = self.risk_manager.analyze_risk(symbol, data, predictions)
-=======
-            predicted_price = prediction_result.prediction
-            prediction_confidence = float(getattr(prediction_result, "confidence", 0.0) or 0.0)
-            prediction_confidence = max(min(prediction_confidence, 1.0), 0.0)
-            current_price = data['Close'].iloc[-1]
-
-            # 2. リスク分析
-            risk_analysis = self._perform_portfolio_risk_analysis(
-                symbol=symbol,
-                current_price=current_price,
-                price_data=data,
-                predicted_price=predicted_price,
-            )
->>>>>>> d24e2b65
-            if not risk_analysis:
-                logger.warning(f"{symbol}: リスク分析失敗")
-                return None
-
-            # 3. 感情分析 (ニュース等はダミー)
-<<<<<<< HEAD
-            sentiment_result = self.sentiment_analyzer.analyze_sentiment(symbol)
-
-            # 4. 戦略生成
-            strategy = self.strategy_generator.generate_strategy(
-                symbol, data, predictions, risk_analysis, sentiment_result
-=======
-            news_data = data.attrs.get("news_headlines") or []
-            raw_sentiment = self.sentiment_analyzer.analyze_news_sentiment(
-                news_data if isinstance(news_data, list) else []
-            )
-            try:
-                sentiment_score = float(raw_sentiment)
-            except (TypeError, ValueError):
-                sentiment_score = 0.0
-            sentiment_score = max(min(sentiment_score, 1.0), -1.0)
-
-            # 4. 戦略生成
-            trading_strategy = self.strategy_generator.generate_momentum_strategy(
-                symbol, data
->>>>>>> d24e2b65
-            )
-
-            # 5. 推奨情報構築
-            if trading_strategy:
-                entry_price = float(current_price)
-                stop_loss_pct = trading_strategy.risk_management.get(
-                    "stop_loss_pct", 0.05
-                )
-                take_profit_pct = trading_strategy.risk_management.get(
-                    "take_profit_pct", trading_strategy.expected_return
-                )
-
-                stop_loss = entry_price * (1 - stop_loss_pct)
-                expected_return_pct = (
-                    trading_strategy.expected_return
-                    if trading_strategy.expected_return is not None
-                    else take_profit_pct
-                )
-                target_price = entry_price * (1 + expected_return_pct)
-
-                strategy_payload = {
-                    "entry_price": entry_price,
-                    "target_price": target_price,
-                    "stop_loss": stop_loss,
-                    "expected_return": expected_return_pct,
-                    "confidence_score": trading_strategy.win_rate,
-                    "sentiment_score": sentiment_score,
-                    "predicted_price": predicted_price,
-                    "take_profit_pct": take_profit_pct,
-                    "stop_loss_pct": stop_loss_pct,
-                }
-
-                # 期待リターン計算
-                expected_return = expected_return_pct
-
-                # 信頼度 (戦略スコア、リスクスコア、予測信頼度から算出)
-                strategy_confidence = max(
-                    min(trading_strategy.win_rate, 1.0), 0.0
-                )
-                risk_score = getattr(risk_analysis, "total_risk_score", 0.5)
-                risk_adjusted_confidence = max(min(1.0 - risk_score, 1.0), 0.0)
-                confidence = (
-                    strategy_confidence
-                    + risk_adjusted_confidence
-                    + prediction_confidence
-                ) / 3
-
-                # 理由付け (リスク分析と戦略から簡易生成)
-                reasoning = self._generate_reasoning(risk_analysis, strategy_payload)
-
-                # 買い日時・売り日時 (例: 即日買い、1ヶ月後売り)
-                buy_date = datetime.now()
-                sell_date = buy_date + timedelta(days=30)
-
-                return AutoRecommendation(
-                    symbol=symbol,
-                    company_name=data.attrs.get('info', {}).get('longName', symbol),
-                    entry_price=entry_price,
-                    target_price=target_price,
-                    stop_loss=stop_loss,
-                    expected_return=expected_return,
-                    confidence=confidence,
-                    risk_level=risk_analysis.risk_level.value,
-                    buy_date=buy_date,
-                    sell_date=sell_date,
-                    reasoning=reasoning
-                )
-            else:
-                logger.warning(f"{symbol}: 戦略生成失敗")
-                return None
-                
-        except Exception as e:
-            logger.error(f"{symbol} 分析中にエラー発生: {e}")
-            return None
-
-    def _perform_portfolio_risk_analysis(
-        self,
-        symbol: str,
-        current_price: float,
-        price_data: pd.DataFrame,
-        predicted_price: float,
-    ):
-        try:
-            portfolio_data = {
-                "portfolio_value": current_price,
-                "cash": 0.0,
-                "positions": {symbol: current_price},
-                "target_allocation": {symbol: 1.0},
-                "expected_prices": {symbol: predicted_price},
-                "metadata": {
-                    "analysis_type": "single_stock",
-                    "generated_at": datetime.now(),
-                },
-            }
-            price_map = {symbol: price_data}
-            return self.risk_manager.analyze_portfolio_risk(
-                portfolio_data, price_map
-            )
-        except Exception as exc:
-            logger.error(f"{symbol}: ポートフォリオリスク分析の準備に失敗: {exc}")
-            return None
-
-    def _generate_reasoning(self, risk_analysis, strategy) -> str:
-        """理由付け簡易生成"""
-        reasons = []
-        
-        # 予測からの期待リターン
-        if 'expected_return' in strategy and strategy['expected_return'] > 0.05:
-            reasons.append("高期待リターン")
-        elif 'expected_return' in strategy and strategy['expected_return'] > 0.02:
-            reasons.append("中期待リターン")
-            
-        # リスクレベルの低さ
-        if risk_analysis and risk_analysis.risk_level.value == "low":
-            reasons.append("低リスク")
-        elif risk_analysis and risk_analysis.risk_level.value == "medium":
-            reasons.append("中程度リスク")
-            
-        if not reasons:
-            reasons.append("独自分析に基づく推奨")
-            
-        return " + ".join(reasons)
-
-    def _display_recommendations(self, recommendations: List[AutoRecommendation]):
-        """推奨結果表示"""
-        if not recommendations:
-            print("\n[情報] 現在の推奨銘柄がありません")
-            # recommendations が空でも、self.failed_symbols に記録された銘柄のためのスクリプト生成を試みる
-            # self._generate_data_retrieval_script() を呼び出す。
-        else:
-            # print(f"stdout encoding: {sys.stdout.encoding}, errors: {sys.stdout.errors}")
-            print(f"\n[結果] 完全自動投資推奨 ({len(recommendations)}銘柄)")
-            print("=" * 80)
-
-            for i, rec in enumerate(recommendations, 1):
-                print(f"\n--- 推奨 #{i} --- {rec.company_name} ({rec.symbol})")
-                print(f"  買い価格: JPY {rec.entry_price:,.0f}")
-                print(f"  目標価格: JPY {rec.target_price:,.0f}")
-                print(f"  ストップロス: JPY {rec.stop_loss:,.0f}")
-                print(f"  買い日時: {rec.buy_date.strftime('%Y年%m月%d日 %H時%M分')}")
-                print(f"  売り日時: {rec.sell_date.strftime('%Y年%m月%d日 %H時%M分')}")
-                print(f"  期待リターン: {rec.expected_return:.1%}")
-                print(f"  信頼度: {rec.confidence:.1%}")
-                print(f"  リスクレベル: {rec.risk_level}")
-                print(f"  理由: {rec.reasoning}")
-
-            print("\n" + "=" * 80)
-            print("[注意] 上記は参考情報です。投資判断はご自身で行ってください。")
-
-        # データ取得に失敗した銘柄がある場合、Google Colab用スクリプトを生成
-        self._generate_data_retrieval_script()
-
-    def _generate_data_retrieval_script(self):
-        """Generate a Google Colab helper script for symbols that failed to download."""
-        failed_symbols = list(self.failed_symbols or [])
-        self.logger.info("Starting _generate_data_retrieval_script. failed_symbols: %s", failed_symbols)
-        print(f"[INFO] _generate_data_retrieval_script called. failed_symbols: {failed_symbols}")
-
-        if not failed_symbols:
-            self.logger.info("No failed symbols detected; skipping script generation.")
-            print("[INFO] No failed symbols detected. Skipping Google Colab script generation.")
-            return
-
-        script_output_dir = Path("data") / "retrieval_scripts"
-        script_output_dir.mkdir(parents=True, exist_ok=True)
-        self.logger.info("Script output directory prepared: %s", script_output_dir)
-        print(f"[INFO] Script output directory: {script_output_dir}")
-
-        for index, symbol in enumerate(failed_symbols):
-            self.logger.debug("Failed symbol #%d: %s", index, symbol)
-
-        self.logger.info("Calling generate_colab_data_retrieval_script.")
-        try:
-            generated_script = generate_colab_data_retrieval_script(
-                missing_symbols=failed_symbols,
-                period="1y",
-                output_dir="."
-            )
-        except Exception as exc:
-            self.logger.error("generate_colab_data_retrieval_script failed", exc_info=True)
-            print(f"[ERROR] Failed to generate Google Colab data retrieval script: {exc}")
-            return
-
-        if not generated_script or not generated_script.strip():
-            self.logger.warning("Generated script is empty.")
-            print("[WARNING] Generated data retrieval script is empty. Nothing will be written.")
-            return
-
-        script_length = len(generated_script)
-        self.logger.info("Generated script length: %d characters", script_length)
-        if script_length <= 200:
-            self.logger.debug("Generated script contents: %s", generated_script)
-        else:
-            self.logger.debug("Generated script head: %s", generated_script[:200])
-            self.logger.debug("Generated script tail: %s", generated_script[-200:])
-
-        script_file_path = script_output_dir / "colab_data_fetcher.py"
-        try:
-            with open(script_file_path, "w", encoding="utf-8-sig", errors="strict") as handle:
-                handle.write(generated_script)
-        except UnicodeEncodeError as exc:
-            self.logger.error("UnicodeEncodeError while writing %s", script_file_path, exc_info=True)
-            print(f"[ERROR] Unicode encoding error while writing {script_file_path}: {exc}")
-            return
-        except Exception as exc:
-            self.logger.error("Unexpected error while writing %s", script_file_path, exc_info=True)
-            print(f"[ERROR] Unexpected error while writing {script_file_path}: {exc}")
-            return
-
-        self.logger.info("Saved Google Colab data retrieval script to %s", script_file_path)
-        print(f"[INFO] Saved Google Colab data retrieval script to {script_file_path}")
-
-
-
-def build_cli_parser() -> argparse.ArgumentParser:
-    parser = argparse.ArgumentParser(
-        description="Run the full auto investment pipeline",
-    )
-    parser.add_argument(
-        "--max-tickers",
-        type=int,
-        default=None,
-        help="Limit the number of tickers processed (useful for quick smoke tests).",
-    )
-    parser.add_argument(
-        "--prefer-local-data",
-        action="store_true",
-        help="Prioritize local CSV data before calling yfinance.",
-    )
-    parser.add_argument(
-        "--skip-local-data",
-        action="store_true",
-        help="Force yfinance downloads even if local CSV data exists.",
-    )
-    return parser
-
-
-def main(argv: Optional[List[str]] = None) -> int:
-    parser = build_cli_parser()
-    args = parser.parse_args(argv)
-
-    if args.prefer_local_data and args.skip_local_data:
-        parser.error("--prefer-local-data and --skip-local-data cannot be used together.")
-
-    if args.max_tickers is not None and args.max_tickers <= 0:
-        parser.error("--max-tickers must be a positive integer.")
-
-    if args.prefer_local_data:
-        os.environ["CLSTOCK_PREFER_LOCAL_DATA"] = "1"
-    elif args.skip_local_data:
-        os.environ["CLSTOCK_PREFER_LOCAL_DATA"] = "0"
-
-    try:
-        asyncio.run(run_full_auto(max_symbols=args.max_tickers))
-    except KeyboardInterrupt:
-        print("[INFO] Full auto run interrupted by user.")
-        return 130
-
-    return 0
-
-async def run_full_auto(max_symbols: Optional[int] = None) -> List[AutoRecommendation]:
-    """Convenience coroutine to execute the full auto investment analysis."""
-    system = FullAutoInvestmentSystem(max_symbols=max_symbols)
-    return await system.run_full_auto_analysis()
-
-
-if __name__ == "__main__":
-    raise SystemExit(main())+import asyncio
+import argparse
+import logging
+import os
+import sys
+from dataclasses import dataclass
+from datetime import datetime, timedelta
+from pathlib import Path
+from typing import List, Optional, Dict, Any
+
+import pandas as pd
+
+from data.stock_data import StockDataProvider
+from models_new.hybrid.hybrid_predictor import HybridStockPredictor
+from trading.tse.analysis import StockProfile
+from trading.tse.optimizer import PortfolioOptimizer
+from analysis.sentiment_analyzer import MarketSentimentAnalyzer
+from models_new.advanced.trading_strategy_generator import (
+    StrategyGenerator,
+    SignalGenerator,
+    ActionType,
+)
+from models_new.advanced.risk_management_framework import (
+    RiskManager,
+    RiskLevel,
+    PortfolioRisk,
+)
+from archive.old_systems.medium_term_prediction import MediumTermPredictionSystem
+from data_retrieval_script_generator import generate_colab_data_retrieval_script
+from config.settings import get_settings
+
+# ログ設定
+logging.basicConfig(level=logging.INFO, format='%(asctime)s - %(name)s - %(levelname)s - %(message)s')
+logger = logging.getLogger(__name__)
+
+
+class AutoRecommendation:
+    """自動推奨結果クラス"""
+    def __init__(self, symbol: str, company_name: str, entry_price: float, target_price: float,
+                 stop_loss: float, expected_return: float, confidence: float, risk_level: str,
+                 buy_date: datetime, sell_date: datetime, reasoning: str):
+        self.symbol = symbol
+        self.company_name = company_name
+        self.entry_price = entry_price
+        self.target_price = target_price
+        self.stop_loss = stop_loss
+        self.expected_return = expected_return
+        self.confidence = confidence
+        self.risk_level = risk_level
+        self.buy_date = buy_date
+        self.sell_date = sell_date
+        self.reasoning = reasoning
+
+
+@dataclass
+class RiskAssessment:
+    """Adapter friendly risk analysis result."""
+
+    risk_score: float
+    risk_level: RiskLevel
+    max_safe_position_size: float
+    recommendations: List[str]
+    raw: Optional[PortfolioRisk] = None
+
+
+class HybridPredictorAdapter:
+    """Wrap HybridStockPredictor to expose the legacy predict interface."""
+
+    def __init__(self, predictor: Optional[HybridStockPredictor] = None):
+        self._predictor = predictor or HybridStockPredictor()
+
+    def predict(self, symbol: str, data: Optional[pd.DataFrame]) -> Dict[str, Any]:
+        result = self._predictor.predict(symbol)
+
+        return {
+            "predicted_price": float(result.prediction),
+            "confidence": float(result.confidence),
+            "accuracy": float(result.accuracy),
+            "metadata": dict(result.metadata),
+            "symbol": result.symbol,
+            "timestamp": result.timestamp,
+        }
+
+
+class SentimentAnalyzerAdapter:
+    """Provide an analyze_sentiment shim for the news sentiment analyzer."""
+
+    def __init__(self, analyzer: Optional[MarketSentimentAnalyzer] = None):
+        self._analyzer = analyzer or MarketSentimentAnalyzer()
+
+    def analyze_sentiment(self, symbol: str) -> Dict[str, Any]:
+        try:
+            sentiment = self._analyzer.analyze_news_sentiment(symbol)
+        except AttributeError:
+            sentiment = self._analyzer.analyze_sentiment(symbol)  # type: ignore[attr-defined]
+        except Exception:
+            sentiment = {}
+
+        sentiment_score = 0.0
+        if isinstance(sentiment, dict):
+            sentiment_score = float(sentiment.get("sentiment_score", 0.0))
+        else:
+            sentiment = {}
+
+        sentiment.setdefault("sentiment_score", sentiment_score)
+        return sentiment
+
+
+class RiskManagerAdapter:
+    """Translate portfolio level risk outputs into the legacy structure."""
+
+    def __init__(self, manager: Optional[RiskManager] = None):
+        self._manager = manager or RiskManager()
+        self.logger = logging.getLogger(self.__class__.__name__)
+
+    def analyze_risk(
+        self,
+        symbol: str,
+        price_data: Optional[pd.DataFrame],
+        predictions: Dict[str, Any],
+    ) -> Optional[RiskAssessment]:
+        if price_data is None or price_data.empty:
+            return None
+
+        try:
+            portfolio_risk = self._manager.analyze_portfolio_risk(
+                {"positions": {symbol: float(price_data["Close"].iloc[-1])}},
+                {symbol: price_data},
+            )
+        except AttributeError:
+            self.logger.debug(
+                "RiskManager missing analyze_portfolio_risk, falling back",
+                exc_info=True,
+            )
+            portfolio_risk = self._manager.analyze_risk(price_data, predictions)  # type: ignore[attr-defined]
+        except Exception:
+            self.logger.exception("Risk analysis failed for %s", symbol)
+            return None
+
+        if portfolio_risk is None:
+            return None
+
+        if isinstance(portfolio_risk, RiskAssessment):
+            return portfolio_risk
+
+        total_score = getattr(portfolio_risk, "total_risk_score", 2.0)
+        normalized_score = max(0.0, min((float(total_score) - 1.0) / 3.0, 1.0))
+        risk_level = getattr(portfolio_risk, "risk_level", RiskLevel.MEDIUM)
+        max_position = getattr(portfolio_risk, "max_safe_position_size", 0.05)
+        recommendations = getattr(portfolio_risk, "recommendations", [])
+
+        return RiskAssessment(
+            risk_score=float(normalized_score),
+            risk_level=risk_level,
+            max_safe_position_size=float(max_position),
+            recommendations=list(recommendations),
+            raw=portfolio_risk if isinstance(portfolio_risk, PortfolioRisk) else None,
+        )
+
+
+class StrategyGeneratorAdapter:
+    """Leverage the advanced generator to produce legacy-friendly strategies."""
+
+    def __init__(
+        self,
+        generator: Optional[StrategyGenerator] = None,
+        signal_generator: Optional[SignalGenerator] = None,
+    ):
+        self._generator = generator or StrategyGenerator()
+        self._signal_generator = signal_generator or SignalGenerator()
+        self.logger = logging.getLogger(self.__class__.__name__)
+
+    def generate_strategy(
+        self,
+        symbol: str,
+        price_data: Optional[pd.DataFrame],
+        predictions: Dict[str, Any],
+        risk_assessment: Optional[RiskAssessment],
+        sentiment: Dict[str, Any],
+    ) -> Dict[str, Any]:
+        if price_data is None or price_data.empty:
+            return {}
+
+        sentiment_score = 0.0
+        if isinstance(sentiment, dict):
+            sentiment_score = float(sentiment.get("sentiment_score", 0.0))
+
+        sentiment_payload = {"current_sentiment": {"score": sentiment_score}}
+
+        best_signal = None
+        for strategy in self._collect_strategies(symbol, price_data):
+            try:
+                signals = self._signal_generator.generate_signals(
+                    symbol, price_data, strategy, sentiment_payload
+                )
+            except Exception:
+                self.logger.debug(
+                    "Signal generation failed for %s strategy", strategy.name, exc_info=True
+                )
+                continue
+
+            for signal in signals:
+                if signal.action != ActionType.BUY:
+                    continue
+                if best_signal is None or signal.confidence > best_signal.confidence:
+                    best_signal = signal
+
+        if best_signal is None:
+            return {}
+
+        entry_price = float(best_signal.entry_price)
+        target_price = float(best_signal.take_profit or entry_price)
+        stop_loss = float(best_signal.stop_loss or entry_price)
+        expected_return = 0.0
+        if entry_price:
+            expected_return = (target_price - entry_price) / entry_price
+
+        strategy_dict = {
+            "entry_price": entry_price,
+            "target_price": target_price,
+            "stop_loss": stop_loss,
+            "confidence_score": float(best_signal.confidence),
+            "expected_return": float(expected_return),
+            "reasoning": best_signal.reasoning,
+            "metadata": best_signal.metadata,
+        }
+
+        if risk_assessment:
+            strategy_dict["max_safe_position_size"] = risk_assessment.max_safe_position_size
+
+        return strategy_dict
+
+    def _collect_strategies(
+        self, symbol: str, price_data: pd.DataFrame
+    ) -> List[Any]:
+        candidate_methods = [
+            getattr(self._generator, "generate_momentum_strategy", None),
+            getattr(self._generator, "generate_mean_reversion_strategy", None),
+            getattr(self._generator, "generate_breakout_strategy", None),
+        ]
+
+        strategies: List[Any] = []
+        for method in candidate_methods:
+            if not callable(method):
+                continue
+            try:
+                strategy = method(symbol, price_data)
+            except Exception:
+                self.logger.debug("Strategy generation failed", exc_info=True)
+                continue
+            if strategy:
+                strategies.append(strategy)
+
+        return strategies
+
+
+class FullAutoInvestmentSystem:
+    """完全自動投資推奨システム"""
+
+    def __init__(self, max_symbols: Optional[int] = None):
+        self.data_provider = StockDataProvider()
+        self.predictor = HybridPredictorAdapter()
+        self.optimizer = PortfolioOptimizer()
+        self.sentiment_analyzer = SentimentAnalyzerAdapter()
+        self.strategy_generator = StrategyGeneratorAdapter()
+        self.risk_manager = RiskManagerAdapter()
+        self.medium_system = MediumTermPredictionSystem()
+        self.failed_symbols = set()  # データ取得に失敗した銘柄を記録
+        self.logger = logging.getLogger(self.__class__.__name__)
+        self.max_symbols = self._resolve_max_symbols(max_symbols)
+        self.settings = get_settings()
+
+    def _resolve_max_symbols(self, max_symbols: Optional[int]) -> Optional[int]:
+        if max_symbols is not None:
+            if max_symbols <= 0:
+                raise ValueError("max_symbols must be a positive integer.")
+            return max_symbols
+
+        env_value = os.getenv("CLSTOCK_MAX_AUTO_TICKERS")
+        if not env_value:
+            return None
+
+        try:
+            parsed = int(env_value)
+            if parsed <= 0:
+                self.logger.warning(
+                    "CLSTOCK_MAX_AUTO_TICKERS must be positive; ignoring value '%s'.",
+                    env_value,
+                )
+                return None
+            return parsed
+        except ValueError:
+            self.logger.warning(
+                "CLSTOCK_MAX_AUTO_TICKERS is not an integer ('%s'); ignoring.", env_value
+            )
+            return None
+
+    def _build_stock_profiles(
+        self, processed_data: Dict[str, pd.DataFrame]
+    ) -> List[StockProfile]:
+        profiles: List[StockProfile] = []
+
+        for symbol, data in processed_data.items():
+            if data is None or data.empty:
+                continue
+
+            try:
+                close = data["Close"] if "Close" in data else data.iloc[:, 0]
+                close = close.dropna()
+                if close.empty:
+                    continue
+
+                volume_series = data.get("Volume") if isinstance(data, pd.DataFrame) else None
+                if volume_series is not None:
+                    volume_series = volume_series.dropna()
+
+                returns = close.pct_change().dropna()
+                volatility = (
+                    float(returns.std() * (252 ** 0.5)) if not returns.empty else 0.0
+                )
+
+                start_price = float(close.iloc[0])
+                end_price = float(close.iloc[-1])
+                profit_potential = (
+                    ((end_price - start_price) / start_price)
+                    if start_price not in (0, 0.0)
+                    else 0.0
+                )
+
+                if volume_series is not None and not volume_series.empty:
+                    market_cap = end_price * float(volume_series.iloc[-1])
+                else:
+                    market_cap = end_price
+
+                diversity_score = 1.0 / (1.0 + max(volatility, 0.0))
+                combined_score = profit_potential + diversity_score
+
+                sector = data.attrs.get("info", {}).get("sector", "unknown")
+
+                profiles.append(
+                    StockProfile(
+                        symbol=symbol,
+                        sector=sector,
+                        market_cap=float(market_cap),
+                        volatility=float(volatility),
+                        profit_potential=float(profit_potential),
+                        diversity_score=float(diversity_score),
+                        combined_score=float(combined_score),
+                    )
+                )
+            except Exception:
+                self.logger.debug("Failed to build stock profile for %s", symbol, exc_info=True)
+                continue
+
+        return profiles
+
+    def _optimize_portfolio(
+        self, processed_data: Dict[str, pd.DataFrame]
+    ) -> Dict[str, List[str]]:
+        profiles = self._build_stock_profiles(processed_data)
+
+        if not profiles:
+            return {"selected_stocks": []}
+
+        if hasattr(self.optimizer, "optimize_portfolio"):
+            selected_profiles = self.optimizer.optimize_portfolio(profiles)
+        elif hasattr(self.optimizer, "optimize"):
+            selected_profiles = self.optimizer.optimize(profiles)  # type: ignore[attr-defined]
+        else:
+            raise AttributeError("Optimizer does not support portfolio optimisation methods")
+
+        return {"selected_stocks": [profile.symbol for profile in selected_profiles]}
+
+    async def run_full_auto_analysis(self) -> List[AutoRecommendation]:
+        """完全自動分析実行"""
+        try:
+            print("[開始] 完全自動投資推奨分析を開始します...")
+            
+            # 1. 東証4000銘柄リストを取得
+            print("[ステップ 1/4] (25%) - TSE4000銘柄リストを取得中...")
+            print("=" * 60)
+            target_stocks = self.settings.target_stocks
+            all_symbols = list(target_stocks.keys())
+            if self.max_symbols is not None and self.max_symbols < len(all_symbols):
+                all_symbols = all_symbols[:self.max_symbols]
+                print(f"[情報] 解析対象を {len(all_symbols)} 銘柄に制限 (max={self.max_symbols}).")
+            print(f"[情報] 取得銘柄数: {len(all_symbols)}")
+
+            if not all_symbols:
+                print("[警告] 東証4000銘柄リストが空です。処理を終了します。")
+                return []
+
+            # 2. 株価データを取得・前処理
+            print("[ステップ 2/4] (50%) - 株価データを取得・前処理中...")
+            print("=" * 60)
+            processed_data = {}
+            failed_count = 0
+            total_symbols = len(all_symbols)
+
+            for i, symbol in enumerate(all_symbols):
+                company_name = target_stocks.get(symbol, symbol)
+                try:
+                    data = self.data_provider.fetch_stock_data(
+                        symbol,
+                        period="2y",
+                        interval="1d",
+                    )
+                    if data is not None and not data.empty:
+                        data.attrs.setdefault("info", {})["longName"] = company_name
+                        processed_data[symbol] = data
+                    else:
+                        self.failed_symbols.add(symbol)  # データ取得失敗を記録
+                        failed_count += 1
+                        logger.warning(
+                            f"データ取得失敗: {symbol} (取得データが空またはNone)"
+                        )
+                    
+                    # 進捗表示 (10銘柄ごと)
+                    if (i + 1) % 10 == 0 or (i + 1) == total_symbols:
+                        progress = ((i + 1) / total_symbols) * 100
+                        print(
+                            f"  進捗: {progress:.0f}% ({i+1}/{total_symbols}) - 失敗: {failed_count}銘柄"
+                        )
+                        
+                except Exception as e:
+                    self.failed_symbols.add(symbol)  # データ取得失敗を記録
+                    failed_count += 1
+                    logger.error(f"データ取得中にエラーが発生しました: {symbol} - {e}")
+            
+            print(f"[完了] データ取得処理完了 - 成功: {len(processed_data)}銘柄, 失敗: {failed_count}銘柄")
+            
+            # 3. ポートフォリオ最適化
+            print("[ステップ 3/4] (75%) - ポートフォリオ最適化を実行中...")
+            print("=" * 60)
+            try:
+                optimized_portfolio = self._optimize_portfolio(processed_data)
+
+                if not optimized_portfolio or 'selected_stocks' not in optimized_portfolio:
+                    print("[警告] ポートフォリオ最適化に失敗しました。空の結果が返されました。")
+                    # processed_data が空でも、self.failed_symbols に記録された銘柄のためのスクリプト生成を試みるために、
+                    # _display_recommendations を呼び出す。
+                    recommendations = []
+                else:
+                    selected_stocks = optimized_portfolio['selected_stocks']
+                    print(f"[情報] 最適化完了 - 選定銘柄数: {len(selected_stocks)}")
+                    
+                    if not selected_stocks:
+                        print("[警告] 最適化結果に選定銘柄がありません。")
+                        recommendations = []
+                    else:
+                        # 4. 個別銘柄分析と推奨生成
+                        print("[ステップ 4/4] (100%) - 個別銘柄分析と推奨生成中...")
+                        print("=" * 60)
+                        recommendations = []
+                        analysis_failed_count = 0
+                        
+                        for symbol in selected_stocks:
+                            try:
+                                recommendation = await self._analyze_single_stock(
+                                    symbol, processed_data.get(symbol)
+                                )
+                                if recommendation:
+                                    recommendations.append(recommendation)
+                                else:
+                                    analysis_failed_count += 1
+                                    
+                            except Exception as e:
+                                analysis_failed_count += 1
+                                logger.error(f"個別銘柄分析中にエラーが発生しました: {symbol} - {e}")
+                        
+                        print(f"[完了] 個別銘柄分析完了 - 成功: {len(recommendations)}銘柄, 失敗: {analysis_failed_count}銘柄")
+            
+            except Exception as e:
+                print(f"[エラー] ポートフォリオ最適化中に予期せぬエラーが発生しました: {e}")
+                logger.exception("ポートフォリオ最適化エラーの詳細:")
+                recommendations = []
+            
+            # 結果表示
+            # processed_data が空でも、self.failed_symbols に記録された銘柄のためのスクリプト生成を試みるために、
+            # _display_recommendations を呼び出す。
+            # recommendations が空でも _display_recommendations は処理を実行し、
+            # self._generate_data_retrieval_script() を呼び出す。
+            self._display_recommendations(recommendations)
+            return recommendations
+            
+        except Exception as e:
+            print(f"[致命的エラー] 完全自動分析プロセスで予期せぬエラーが発生しました: {e}")
+            logger.exception("完全自動分析プロセスのエラー詳細:")
+            return []
+
+    async def _analyze_single_stock(
+        self, symbol: str, data: Optional[pd.DataFrame]
+    ) -> Optional[AutoRecommendation]:
+        """個別銘柄分析"""
+        try:
+            if data is None or data.empty:
+                logger.warning(f"分析対象データが無効です: {symbol}")
+                return None
+
+            # 1. 予測モデル適用
+            prediction_result = self.predictor.predict(symbol)
+            if not prediction_result:
+                logger.warning(f"{symbol}: 予測モデル適用失敗")
+                return None
+
+            predicted_price = predictions['predicted_price']
+            current_price = data['Close'].iloc[-1]
+
+            # 2. リスク分析
+            risk_analysis = self.risk_manager.analyze_risk(symbol, data, predictions)
+            if not risk_analysis:
+                logger.warning(f"{symbol}: リスク分析失敗")
+                return None
+
+            # 3. 感情分析 (ニュース等はダミー)
+            sentiment_result = self.sentiment_analyzer.analyze_sentiment(symbol)
+
+            # 4. 戦略生成
+            strategy = self.strategy_generator.generate_strategy(
+                symbol, data, predictions, risk_analysis, sentiment_result
+            )
+
+            # 5. 推奨情報構築
+            if trading_strategy:
+                entry_price = float(current_price)
+                stop_loss_pct = trading_strategy.risk_management.get(
+                    "stop_loss_pct", 0.05
+                )
+                take_profit_pct = trading_strategy.risk_management.get(
+                    "take_profit_pct", trading_strategy.expected_return
+                )
+
+                stop_loss = entry_price * (1 - stop_loss_pct)
+                expected_return_pct = (
+                    trading_strategy.expected_return
+                    if trading_strategy.expected_return is not None
+                    else take_profit_pct
+                )
+                target_price = entry_price * (1 + expected_return_pct)
+
+                strategy_payload = {
+                    "entry_price": entry_price,
+                    "target_price": target_price,
+                    "stop_loss": stop_loss,
+                    "expected_return": expected_return_pct,
+                    "confidence_score": trading_strategy.win_rate,
+                    "sentiment_score": sentiment_score,
+                    "predicted_price": predicted_price,
+                    "take_profit_pct": take_profit_pct,
+                    "stop_loss_pct": stop_loss_pct,
+                }
+
+                # 期待リターン計算
+                expected_return = expected_return_pct
+
+                # 信頼度 (戦略スコア、リスクスコア、予測信頼度から算出)
+                strategy_confidence = max(
+                    min(trading_strategy.win_rate, 1.0), 0.0
+                )
+                risk_score = getattr(risk_analysis, "total_risk_score", 0.5)
+                risk_adjusted_confidence = max(min(1.0 - risk_score, 1.0), 0.0)
+                confidence = (
+                    strategy_confidence
+                    + risk_adjusted_confidence
+                    + prediction_confidence
+                ) / 3
+
+                # 理由付け (リスク分析と戦略から簡易生成)
+                reasoning = self._generate_reasoning(risk_analysis, strategy_payload)
+
+                # 買い日時・売り日時 (例: 即日買い、1ヶ月後売り)
+                buy_date = datetime.now()
+                sell_date = buy_date + timedelta(days=30)
+
+                return AutoRecommendation(
+                    symbol=symbol,
+                    company_name=data.attrs.get('info', {}).get('longName', symbol),
+                    entry_price=entry_price,
+                    target_price=target_price,
+                    stop_loss=stop_loss,
+                    expected_return=expected_return,
+                    confidence=confidence,
+                    risk_level=risk_analysis.risk_level.value,
+                    buy_date=buy_date,
+                    sell_date=sell_date,
+                    reasoning=reasoning
+                )
+            else:
+                logger.warning(f"{symbol}: 戦略生成失敗")
+                return None
+                
+        except Exception as e:
+            logger.error(f"{symbol} 分析中にエラー発生: {e}")
+            return None
+
+    def _perform_portfolio_risk_analysis(
+        self,
+        symbol: str,
+        current_price: float,
+        price_data: pd.DataFrame,
+        predicted_price: float,
+    ):
+        try:
+            portfolio_data = {
+                "portfolio_value": current_price,
+                "cash": 0.0,
+                "positions": {symbol: current_price},
+                "target_allocation": {symbol: 1.0},
+                "expected_prices": {symbol: predicted_price},
+                "metadata": {
+                    "analysis_type": "single_stock",
+                    "generated_at": datetime.now(),
+                },
+            }
+            price_map = {symbol: price_data}
+            return self.risk_manager.analyze_portfolio_risk(
+                portfolio_data, price_map
+            )
+        except Exception as exc:
+            logger.error(f"{symbol}: ポートフォリオリスク分析の準備に失敗: {exc}")
+            return None
+
+    def _generate_reasoning(self, risk_analysis, strategy) -> str:
+        """理由付け簡易生成"""
+        reasons = []
+        
+        # 予測からの期待リターン
+        if 'expected_return' in strategy and strategy['expected_return'] > 0.05:
+            reasons.append("高期待リターン")
+        elif 'expected_return' in strategy and strategy['expected_return'] > 0.02:
+            reasons.append("中期待リターン")
+            
+        # リスクレベルの低さ
+        if risk_analysis and risk_analysis.risk_level.value == "low":
+            reasons.append("低リスク")
+        elif risk_analysis and risk_analysis.risk_level.value == "medium":
+            reasons.append("中程度リスク")
+            
+        if not reasons:
+            reasons.append("独自分析に基づく推奨")
+            
+        return " + ".join(reasons)
+
+    def _display_recommendations(self, recommendations: List[AutoRecommendation]):
+        """推奨結果表示"""
+        if not recommendations:
+            print("\n[情報] 現在の推奨銘柄がありません")
+            # recommendations が空でも、self.failed_symbols に記録された銘柄のためのスクリプト生成を試みる
+            # self._generate_data_retrieval_script() を呼び出す。
+        else:
+            # print(f"stdout encoding: {sys.stdout.encoding}, errors: {sys.stdout.errors}")
+            print(f"\n[結果] 完全自動投資推奨 ({len(recommendations)}銘柄)")
+            print("=" * 80)
+
+            for i, rec in enumerate(recommendations, 1):
+                print(f"\n--- 推奨 #{i} --- {rec.company_name} ({rec.symbol})")
+                print(f"  買い価格: JPY {rec.entry_price:,.0f}")
+                print(f"  目標価格: JPY {rec.target_price:,.0f}")
+                print(f"  ストップロス: JPY {rec.stop_loss:,.0f}")
+                print(f"  買い日時: {rec.buy_date.strftime('%Y年%m月%d日 %H時%M分')}")
+                print(f"  売り日時: {rec.sell_date.strftime('%Y年%m月%d日 %H時%M分')}")
+                print(f"  期待リターン: {rec.expected_return:.1%}")
+                print(f"  信頼度: {rec.confidence:.1%}")
+                print(f"  リスクレベル: {rec.risk_level}")
+                print(f"  理由: {rec.reasoning}")
+
+            print("\n" + "=" * 80)
+            print("[注意] 上記は参考情報です。投資判断はご自身で行ってください。")
+
+        # データ取得に失敗した銘柄がある場合、Google Colab用スクリプトを生成
+        self._generate_data_retrieval_script()
+
+    def _generate_data_retrieval_script(self):
+        """Generate a Google Colab helper script for symbols that failed to download."""
+        failed_symbols = list(self.failed_symbols or [])
+        self.logger.info("Starting _generate_data_retrieval_script. failed_symbols: %s", failed_symbols)
+        print(f"[INFO] _generate_data_retrieval_script called. failed_symbols: {failed_symbols}")
+
+        if not failed_symbols:
+            self.logger.info("No failed symbols detected; skipping script generation.")
+            print("[INFO] No failed symbols detected. Skipping Google Colab script generation.")
+            return
+
+        script_output_dir = Path("data") / "retrieval_scripts"
+        script_output_dir.mkdir(parents=True, exist_ok=True)
+        self.logger.info("Script output directory prepared: %s", script_output_dir)
+        print(f"[INFO] Script output directory: {script_output_dir}")
+
+        for index, symbol in enumerate(failed_symbols):
+            self.logger.debug("Failed symbol #%d: %s", index, symbol)
+
+        self.logger.info("Calling generate_colab_data_retrieval_script.")
+        try:
+            generated_script = generate_colab_data_retrieval_script(
+                missing_symbols=failed_symbols,
+                period="1y",
+                output_dir="."
+            )
+        except Exception as exc:
+            self.logger.error("generate_colab_data_retrieval_script failed", exc_info=True)
+            print(f"[ERROR] Failed to generate Google Colab data retrieval script: {exc}")
+            return
+
+        if not generated_script or not generated_script.strip():
+            self.logger.warning("Generated script is empty.")
+            print("[WARNING] Generated data retrieval script is empty. Nothing will be written.")
+            return
+
+        script_length = len(generated_script)
+        self.logger.info("Generated script length: %d characters", script_length)
+        if script_length <= 200:
+            self.logger.debug("Generated script contents: %s", generated_script)
+        else:
+            self.logger.debug("Generated script head: %s", generated_script[:200])
+            self.logger.debug("Generated script tail: %s", generated_script[-200:])
+
+        script_file_path = script_output_dir / "colab_data_fetcher.py"
+        try:
+            with open(script_file_path, "w", encoding="utf-8-sig", errors="strict") as handle:
+                handle.write(generated_script)
+        except UnicodeEncodeError as exc:
+            self.logger.error("UnicodeEncodeError while writing %s", script_file_path, exc_info=True)
+            print(f"[ERROR] Unicode encoding error while writing {script_file_path}: {exc}")
+            return
+        except Exception as exc:
+            self.logger.error("Unexpected error while writing %s", script_file_path, exc_info=True)
+            print(f"[ERROR] Unexpected error while writing {script_file_path}: {exc}")
+            return
+
+        self.logger.info("Saved Google Colab data retrieval script to %s", script_file_path)
+        print(f"[INFO] Saved Google Colab data retrieval script to {script_file_path}")
+
+
+
+def build_cli_parser() -> argparse.ArgumentParser:
+    parser = argparse.ArgumentParser(
+        description="Run the full auto investment pipeline",
+    )
+    parser.add_argument(
+        "--max-tickers",
+        type=int,
+        default=None,
+        help="Limit the number of tickers processed (useful for quick smoke tests).",
+    )
+    parser.add_argument(
+        "--prefer-local-data",
+        action="store_true",
+        help="Prioritize local CSV data before calling yfinance.",
+    )
+    parser.add_argument(
+        "--skip-local-data",
+        action="store_true",
+        help="Force yfinance downloads even if local CSV data exists.",
+    )
+    return parser
+
+
+def main(argv: Optional[List[str]] = None) -> int:
+    parser = build_cli_parser()
+    args = parser.parse_args(argv)
+
+    if args.prefer_local_data and args.skip_local_data:
+        parser.error("--prefer-local-data and --skip-local-data cannot be used together.")
+
+    if args.max_tickers is not None and args.max_tickers <= 0:
+        parser.error("--max-tickers must be a positive integer.")
+
+    if args.prefer_local_data:
+        os.environ["CLSTOCK_PREFER_LOCAL_DATA"] = "1"
+    elif args.skip_local_data:
+        os.environ["CLSTOCK_PREFER_LOCAL_DATA"] = "0"
+
+    try:
+        asyncio.run(run_full_auto(max_symbols=args.max_tickers))
+    except KeyboardInterrupt:
+        print("[INFO] Full auto run interrupted by user.")
+        return 130
+
+    return 0
+
+async def run_full_auto(max_symbols: Optional[int] = None) -> List[AutoRecommendation]:
+    """Convenience coroutine to execute the full auto investment analysis."""
+    system = FullAutoInvestmentSystem(max_symbols=max_symbols)
+    return await system.run_full_auto_analysis()
+
+
+if __name__ == "__main__":
+    raise SystemExit(main())