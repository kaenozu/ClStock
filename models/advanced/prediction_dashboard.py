--- conflicted
+++ resolved
@@ -4,13 +4,8 @@
 """
 
 import logging
-<<<<<<< HEAD
-from dataclasses import dataclass
-from datetime import datetime
-=======
 from dataclasses import dataclass, asdict
 from datetime import datetime, timedelta
->>>>>>> 06546dc4
 from typing import Any, Dict, List, Optional, Tuple, Union
 
 import pandas as pd
