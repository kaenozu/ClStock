--- conflicted
+++ resolved
@@ -1,18 +1,9 @@
-\"\"\"
+"""
 FastAPI application entry point for stock tracking application.
-\"\"\"
+"""
 import logging
-import sentry_sdk
 from contextlib import asynccontextmanager
-<<<<<<< HEAD
-<<<<<<< HEAD
 from fastapi import FastAPI, HTTPException, Depends, APIRouter, Header
-=======
-from fastapi import FastAPI, HTTPException, Depends, APIRouter
->>>>>>> origin/main
-=======
-from fastapi import FastAPI, HTTPException, Depends, APIRouter, Header
->>>>>>> 54ed964d
 from fastapi.middleware.cors import CORSMiddleware
 from fastapi.middleware.gzip import GZipMiddleware
 from fastapi.responses import JSONResponse
@@ -35,7 +26,7 @@
 
 @asynccontextmanager
 async def lifespan(app: FastAPI):
-    \"\"\"Application lifespan events.\"\"\"
+    """Application lifespan events."""
     # Startup
     setup_logging()
     logger = logging.getLogger(__name__)
@@ -43,60 +34,48 @@
     try:
         # Load settings
         settings = get_settings()
-        logger.info(f\"Loaded application settings (Yahoo Finance API enabled: {settings.yahoo_finance.enabled})\")
-        
-        # Initialize Sentry if DSN is provided
-        if settings.sentry_dsn:
-            sentry_sdk.init(
-                dsn=settings.sentry_dsn,
-                traces_sample_rate=1.0,
-                profiles_sample_rate=1.0,
-            )
-            logger.info("Sentry initialized successfully")
-        else:
-            logger.info("Sentry DSN not provided, skipping initialization")
+        logger.info(f"Loaded application settings (Yahoo Finance API enabled: {settings.yahoo_finance.enabled})")
         
         init_db()
-        logger.info(\"Database initialized successfully\")
+        logger.info("Database initialized successfully")
     except Exception as e:
-        logger.error(f\"Failed to initialize database: {e}\")
+        logger.error(f"Failed to initialize database: {e}")
         raise
     
-    logger.info(\"Stock Test API started\")
+    logger.info("Stock Test API started")
     
     yield
     
     # Shutdown
     await cleanup_stock_service()
     close_database()
-    logger.info(\"Stock Test API shutdown complete\")
+    logger.info("Stock Test API shutdown complete")
 
 
 app = FastAPI(
-    title=\"Stock Test API\",
-    version=\"1.0.0\",
-    description=\"株価テスト機能API仕様\",
-    servers=[{\"url\": f\"http://localhost:{DEFAULT_PORT}\", \"description\": \"Development server\"}],
+    title="Stock Test API",
+    version="1.0.0",
+    description="株価テスト機能API仕様",
+    servers=[{"url": f"http://localhost:{DEFAULT_PORT}", "description": "Development server"}],
     lifespan=lifespan,
     docs_url=DOCS_URL,
     redoc_url=REDOC_URL,
     openapi_url=OPENAPI_URL,
     openapi_tags=[
-        {\"name\": \"Stocks\", \"description\": \"株式情報の取得と管理\"},
-        {\"name\": \"Watchlist\", \"description\": \"ウォッチリストの管理\"},
-        {\"name\": \"Health\", \"description\": \"アプリケーションとデータベースのヘルスチェック\"},
-        {\"name\": \"Root\", \"description\": \"ルートエンドポイント\"}
+        {"name": "Stocks", "description": "株式情報の取得と管理"},
+        {"name": "Watchlist", "description": "ウォッチリストの管理"},
+        {"name": "Health", "description": "アプリケーションとデータベースのヘルスチェック"},
+        {"name": "Root", "description": "ルートエンドポイント"}
     ]
 )
-
 
 # Add CORS middleware
 app.add_middleware(
     CORSMiddleware,
     allow_origins=CORS_ORIGINS,  # Configure for production
     allow_credentials=True,
-    allow_methods=[\"GET\", \"POST\", \"DELETE\", \"PUT\", \"PATCH\"],
-    allow_headers=[\"*\"],
+    allow_methods=["GET", "POST", "DELETE", "PUT", "PATCH"],
+    allow_headers=["*"],
 )
 
 # Setup error handlers
@@ -110,30 +89,30 @@
 from .api.watchlist import router as watchlist_router
 from .api.metrics import router as metrics_router
 
-api_router = APIRouter(prefix=\"/api\")
+api_router = APIRouter(prefix="/api")
 
 def get_db():
-    \"\"\"Database dependency function.\"\"\"
+    """Database dependency function."""
     with get_session_scope() as session:
         yield session
 
-@api_router.get(\"/health\", tags=[\"Health\"])
+@api_router.get("/health", tags=["Health"])
 async def health_check():
-    \"\"\"Simple health check endpoint.\"\"\"
-    return {\"status\": \"ok\"}
-
-@api_router.get(\"/status\", tags=[\"Health\"])
+    """Simple health check endpoint."""
+    return {"status": "ok"}
+
+@api_router.get("/status", tags=["Health"])
 async def status_check(db: Session = Depends(get_db)):
-    \"\"\"Health check endpoint with database connectivity.\"\"\"
+    """Health check endpoint with database connectivity."""
     try:
         # データベース接続テスト
-        db.execute(text(\"SELECT 1\"))
+        db.execute(text("SELECT 1"))
         db_healthy = True
     except Exception:
         db_healthy = False
     
     if not db_healthy:
-        raise HTTPException(status_code=503, detail=\"Database connection failed\")
+        raise HTTPException(status_code=503, detail="Database connection failed")
     
     db_stats = get_database_stats()
     
@@ -146,35 +125,35 @@
         stock_service = await get_stock_service()
         service_cache_stats = stock_service.get_cache_stats()
     except Exception:
-        service_cache_stats = {\"entries\": 0, \"size_bytes\": 0}
+        service_cache_stats = {"entries": 0, "size_bytes": 0}
     
     return {
-        \"status\": \"healthy\",
-        \"database\": {
-            \"healthy\": db_healthy,
-            \"stats\": db_stats
-        },
-        \"cache\": {
-            \"general\": get_cache_stats(),
-            \"yahoo_api\": service_cache_stats
-        },
-        \"configuration\": {
-            \"yahoo_finance_api_enabled\": settings.yahoo_finance.enabled,
-            \"debug_mode\": settings.debug,
-            \"log_level\": settings.log_level
-        },
-        \"performance\": {
-            \"optimizations_enabled\": [
-                \"hybrid_data_source\",
-                f\"yahoo_finance_api_{'enabled' if settings.yahoo_finance.enabled else 'disabled'}\",
-                \"intelligent_caching\",
-                \"in_memory_caching\",
-                \"database_connection_pooling\", 
-                \"gzip_compression\",
-                \"sqlite_performance_tuning\"
+        "status": "healthy",
+        "database": {
+            "healthy": db_healthy,
+            "stats": db_stats
+        },
+        "cache": {
+            "general": get_cache_stats(),
+            "yahoo_api": service_cache_stats
+        },
+        "configuration": {
+            "yahoo_finance_api_enabled": settings.yahoo_finance.enabled,
+            "debug_mode": settings.debug,
+            "log_level": settings.log_level
+        },
+        "performance": {
+            "optimizations_enabled": [
+                "hybrid_data_source",
+                f"yahoo_finance_api_{'enabled' if settings.yahoo_finance.enabled else 'disabled'}",
+                "intelligent_caching",
+                "in_memory_caching",
+                "database_connection_pooling", 
+                "gzip_compression",
+                "sqlite_performance_tuning"
             ]
         },
-        \"version\": \"1.0.0\"
+        "version": "1.0.0"
     }
 
 api_router.include_router(stocks_router)
@@ -184,28 +163,19 @@
 app.include_router(api_router)
 
 
-@app.get(\"/\", tags=[\"Root\"])
+@app.get("/", tags=["Root"])
 async def root():
-    \"\"\"Root endpoint.\"\"\"
-    return {\"message\": \"Stock Test API is running\", \"version\": \"1.0.0\"}
+    """Root endpoint."""
+    return {"message": "Stock Test API is running", "version": "1.0.0"}
 
 
 # Admin utilities
-<<<<<<< HEAD
 @app.post("/api/admin/cache/ttl", tags=["Admin"])
 async def update_cache_ttls(
     payload: dict,
     x_admin_token: str | None = Header(default=None, alias="X-Admin-Token")
 ):
     """Update in-memory cache TTLs at runtime (admin only).
-=======
-@app.post(\"/api/admin/cache/ttl\", tags=[\"Admin\"])
-async def update_cache_ttls(
-    payload: dict,
-    x_admin_token: str | None = Header(default=None, alias=\"X-Admin-Token\")
-):
-    \"\"\"Update in-memory cache TTLs at runtime (admin only).
->>>>>>> 54ed964d
 
     Request JSON fields (optional):
       - stock_info_ttl: float seconds
@@ -213,7 +183,6 @@
       - price_history_ttl: float seconds
 
     Authorization: provide X-Admin-Token header matching ADMIN_TOKEN env (if set).
-<<<<<<< HEAD
     """
     import os
 
@@ -225,19 +194,6 @@
     stock_info_ttl = payload.get("stock_info_ttl")
     current_price_ttl = payload.get("current_price_ttl")
     price_history_ttl = payload.get("price_history_ttl")
-=======
-    \"\"\"
-    import os
-
-    required = os.getenv(\"ADMIN_TOKEN\")
-    if required:
-        if not x_admin_token or x_admin_token != required:
-            raise HTTPException(status_code=401, detail=\"Unauthorized\")
-
-    stock_info_ttl = payload.get(\"stock_info_ttl\")
-    current_price_ttl = payload.get(\"current_price_ttl\")
-    price_history_ttl = payload.get(\"price_history_ttl\")
->>>>>>> 54ed964d
 
     try:
         set_cache_ttls(
@@ -246,7 +202,6 @@
             price_history_ttl=price_history_ttl,
         )
         return {
-<<<<<<< HEAD
             "ok": True,
             "applied": {
                 "stock_info_ttl": stock_info_ttl,
@@ -257,24 +212,11 @@
         }
     except Exception as e:
         raise HTTPException(status_code=400, detail=f"Failed to update TTLs: {e}")
-=======
+
+
 @app.get("/openapi.json", include_in_schema=False)
-=======
-            \"ok\": True,
-            \"applied\": {
-                \"stock_info_ttl\": stock_info_ttl,
-                \"current_price_ttl\": current_price_ttl,
-                \"price_history_ttl\": price_history_ttl,
-            },
-            \"stats\": get_cache_stats(),
-        }
-    except Exception as e:
-        raise HTTPException(status_code=400, detail=f\"Failed to update TTLs: {e}\")
-
-@app.get(\"/openapi.json\", include_in_schema=False)
->>>>>>> 54ed964d
 async def get_openapi_json():
-    \"\"\"OpenAPIスキーマをJSON形式で返すエンドポイント\"\"\"
+    """OpenAPIスキーマをJSON形式で返すエンドポイント"""
     return get_openapi(
         title=app.title,
         version=app.version,
@@ -283,15 +225,14 @@
         servers=app.servers,
         tags=app.openapi_tags,
     )
->>>>>>> origin/main
-
-
-if __name__ == \"__main__\":
+
+
+if __name__ == "__main__":
     import uvicorn
     uvicorn.run(
-        \"src.main:app\",
+        "src.main:app",
         host=DEFAULT_HOST,
         port=DEFAULT_PORT,
         reload=True,
-        log_level=\"info\",
+        log_level="info",
     )