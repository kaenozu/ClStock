"""
FastAPI application entry point for stock tracking application.
"""
import logging
from contextlib import asynccontextmanager
<<<<<<< HEAD
<<<<<<< HEAD
from fastapi import FastAPI, HTTPException, Depends, APIRouter, Header
=======
from fastapi import FastAPI, HTTPException, Depends, APIRouter
>>>>>>> origin/main
=======
from fastapi import FastAPI, HTTPException, Depends, APIRouter, Header
>>>>>>> f3368f03
from fastapi.middleware.cors import CORSMiddleware
from fastapi.middleware.gzip import GZipMiddleware
from fastapi.responses import JSONResponse
from fastapi.openapi.utils import get_openapi
from sqlalchemy.orm import Session
from sqlalchemy import text

from .stock_storage.database import init_db, close_database, check_database_health, get_database_stats, get_session_scope
from .middleware.performance import setup_error_handlers, setup_performance_middleware
from .utils.logging import setup_logging
from .utils.cache import get_cache_stats, set_cache_ttls
from .services.stock_service import cleanup_stock_service
from .config import get_settings
from .constants import (
    DEFAULT_HOST, DEFAULT_PORT, FRONTEND_DEV_PORT, FRONTEND_PROD_PORT,
    CORS_ORIGINS, DOCS_URL, REDOC_URL, OPENAPI_URL,
    PerformanceThresholds
)


@asynccontextmanager
async def lifespan(app: FastAPI):
    """Application lifespan events."""
    # Startup
    setup_logging()
    logger = logging.getLogger(__name__)
    
    try:
        # Load settings
        settings = get_settings()
        logger.info(f"Loaded application settings (Yahoo Finance API enabled: {settings.yahoo_finance.enabled})")
        
        init_db()
        logger.info("Database initialized successfully")
    except Exception as e:
        logger.error(f"Failed to initialize database: {e}")
        raise
    
    logger.info("Stock Test API started")
    
    yield
    
    # Shutdown
    await cleanup_stock_service()
    close_database()
    logger.info("Stock Test API shutdown complete")


app = FastAPI(
    title="Stock Test API",
    version="1.0.0",
    description="株価テスト機能API仕様",
    servers=[{"url": f"http://localhost:{DEFAULT_PORT}", "description": "Development server"}],
    lifespan=lifespan,
    docs_url=DOCS_URL,
    redoc_url=REDOC_URL,
    openapi_url=OPENAPI_URL,
    openapi_tags=[
        {"name": "Stocks", "description": "株式情報の取得と管理"},
        {"name": "Watchlist", "description": "ウォッチリストの管理"},
        {"name": "Health", "description": "アプリケーションとデータベースのヘルスチェック"},
        {"name": "Root", "description": "ルートエンドポイント"}
    ]
)

# Add CORS middleware
app.add_middleware(
    CORSMiddleware,
    allow_origins=CORS_ORIGINS,  # Configure for production
    allow_credentials=True,
    allow_methods=["GET", "POST", "DELETE", "PUT", "PATCH"],
    allow_headers=["*"],
)

# Setup error handlers
setup_error_handlers(app)

# Setup performance middleware
setup_performance_middleware(app)

# Import and include API routes
from .api.stocks import router as stocks_router
from .api.watchlist import router as watchlist_router
from .api.metrics import router as metrics_router

api_router = APIRouter(prefix="/api")

def get_db():
    """Database dependency function."""
    with get_session_scope() as session:
        yield session

@api_router.get("/health", tags=["Health"])
async def health_check():
    """Simple health check endpoint."""
    return {"status": "ok"}

@api_router.get("/status", tags=["Health"])
async def status_check(db: Session = Depends(get_db)):
    """Health check endpoint with database connectivity."""
    try:
        # データベース接続テスト
        db.execute(text("SELECT 1"))
        db_healthy = True
    except Exception:
        db_healthy = False
    
    if not db_healthy:
        raise HTTPException(status_code=503, detail="Database connection failed")
    
    db_stats = get_database_stats()
    
    # Get configuration and service stats
    settings = get_settings()
    
    # Get stock service cache stats
    from .services.stock_service import get_stock_service
    try:
        stock_service = await get_stock_service()
        service_cache_stats = stock_service.get_cache_stats()
    except Exception:
        service_cache_stats = {"entries": 0, "size_bytes": 0}
    
    return {
        "status": "healthy",
        "database": {
            "healthy": db_healthy,
            "stats": db_stats
        },
        "cache": {
            "general": get_cache_stats(),
            "yahoo_api": service_cache_stats
        },
        "configuration": {
            "yahoo_finance_api_enabled": settings.yahoo_finance.enabled,
            "debug_mode": settings.debug,
            "log_level": settings.log_level
        },
        "performance": {
            "optimizations_enabled": [
                "hybrid_data_source",
                f"yahoo_finance_api_{'enabled' if settings.yahoo_finance.enabled else 'disabled'}",
                "intelligent_caching",
                "in_memory_caching",
                "database_connection_pooling", 
                "gzip_compression",
                "sqlite_performance_tuning"
            ]
        },
        "version": "1.0.0"
    }

api_router.include_router(stocks_router)
api_router.include_router(watchlist_router)
api_router.include_router(metrics_router)

app.include_router(api_router)


@app.get("/", tags=["Root"])
async def root():
    """Root endpoint."""
    return {"message": "Stock Test API is running", "version": "1.0.0"}


# Admin utilities
@app.post("/api/admin/cache/ttl", tags=["Admin"])
async def update_cache_ttls(
    payload: dict,
    x_admin_token: str | None = Header(default=None, alias="X-Admin-Token")
):
    """Update in-memory cache TTLs at runtime (admin only).

    Request JSON fields (optional):
      - stock_info_ttl: float seconds
      - current_price_ttl: float seconds
      - price_history_ttl: float seconds

    Authorization: provide X-Admin-Token header matching ADMIN_TOKEN env (if set).
    """
    import os

    required = os.getenv("ADMIN_TOKEN")
    if required:
        if not x_admin_token or x_admin_token != required:
            raise HTTPException(status_code=401, detail="Unauthorized")

    stock_info_ttl = payload.get("stock_info_ttl")
    current_price_ttl = payload.get("current_price_ttl")
    price_history_ttl = payload.get("price_history_ttl")

    try:
        set_cache_ttls(
            stock_info_ttl=stock_info_ttl,
            current_price_ttl=current_price_ttl,
            price_history_ttl=price_history_ttl,
        )
        return {
            "ok": True,
            "applied": {
                "stock_info_ttl": stock_info_ttl,
                "current_price_ttl": current_price_ttl,
                "price_history_ttl": price_history_ttl,
            },
            "stats": get_cache_stats(),
        }
    except Exception as e:
        raise HTTPException(status_code=400, detail=f"Failed to update TTLs: {e}")
<<<<<<< HEAD
=======
=======


>>>>>>> f3368f03
@app.get("/openapi.json", include_in_schema=False)
async def get_openapi_json():
    """OpenAPIスキーマをJSON形式で返すエンドポイント"""
    return get_openapi(
        title=app.title,
        version=app.version,
        description=app.description,
        routes=app.routes,
        servers=app.servers,
        tags=app.openapi_tags,
    )
>>>>>>> origin/main


if __name__ == "__main__":
    import uvicorn
    uvicorn.run(
        "src.main:app",
        host=DEFAULT_HOST,
        port=DEFAULT_PORT,
        reload=True,
        log_level="info",
    )<|MERGE_RESOLUTION|>--- conflicted
+++ resolved
@@ -3,15 +3,7 @@
 """
 import logging
 from contextlib import asynccontextmanager
-<<<<<<< HEAD
-<<<<<<< HEAD
 from fastapi import FastAPI, HTTPException, Depends, APIRouter, Header
-=======
-from fastapi import FastAPI, HTTPException, Depends, APIRouter
->>>>>>> origin/main
-=======
-from fastapi import FastAPI, HTTPException, Depends, APIRouter, Header
->>>>>>> f3368f03
 from fastapi.middleware.cors import CORSMiddleware
 from fastapi.middleware.gzip import GZipMiddleware
 from fastapi.responses import JSONResponse
@@ -220,12 +212,8 @@
         }
     except Exception as e:
         raise HTTPException(status_code=400, detail=f"Failed to update TTLs: {e}")
-<<<<<<< HEAD
-=======
-=======
-
-
->>>>>>> f3368f03
+
+
 @app.get("/openapi.json", include_in_schema=False)
 async def get_openapi_json():
     """OpenAPIスキーマをJSON形式で返すエンドポイント"""
@@ -237,7 +225,6 @@
         servers=app.servers,
         tags=app.openapi_tags,
     )
->>>>>>> origin/main
 
 
 if __name__ == "__main__":
