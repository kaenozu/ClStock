"""API Security のテスト"""

import os
from importlib import reload
from unittest.mock import Mock, patch, MagicMock

import pytest
<<<<<<< HEAD
=======
from fastapi import FastAPI
>>>>>>> e62ac13c
from fastapi.testclient import TestClient
from fastapi.security import HTTPAuthorizationCredentials

# Ensure required environment variables are present for module import
os.environ.setdefault("CLSTOCK_DEV_KEY", "test-dev-key")
os.environ.setdefault("CLSTOCK_ADMIN_KEY", "test-admin-key")

import api.security as security_module

# Reload to make sure the environment variables above are used during module init
security_module = reload(security_module)

# Configure security module explicitly for tests
security_module.configure_security(
    api_keys={
        os.environ["CLSTOCK_DEV_KEY"]: "developer",
        os.environ["CLSTOCK_ADMIN_KEY"]: "administrator",
    },
    test_tokens={
        "admin_token_secure_2024": "administrator",
        "user_token_basic_2024": "user",
    },
    enable_test_tokens=True,
)

verify_token = security_module.verify_token
security = security_module.security

from api.secure_endpoints import router


TEST_DEV_KEY = "test-dev-api-key"
TEST_ADMIN_KEY = "test-admin-api-key"


class TestAPIAuthentication:
    """API認証のテスト"""

    def setup_method(self):
        """Reset cached security state between tests"""
        if hasattr(security_module, "reset_env_token_cache"):
            security_module.reset_env_token_cache()

    def test_verify_token_valid_admin(self):
        """有効な管理者トークンの検証"""
        # 有効な管理者トークンでのテスト
        result = verify_token(TEST_ADMIN_KEY)
        assert result == "administrator"

    def test_verify_token_valid_user(self):
        """有効なユーザートークンの検証"""
        # 有効な一般ユーザートークンでのテスト
        result = verify_token(TEST_DEV_KEY)
        assert result == "user"

    def test_verify_token_invalid(self):
        """無効なトークンの検証"""
        from fastapi import HTTPException

        # 無効なトークンでのテスト
        invalid_token = "invalid_token"

        with pytest.raises(HTTPException) as exc_info:
            verify_token(invalid_token)

        assert exc_info.value.status_code == 401
        assert "Invalid token" in str(exc_info.value.detail)

    def test_verify_token_empty(self):
        """空のトークンの検証"""
        from fastapi import HTTPException

        with pytest.raises(HTTPException) as exc_info:
            verify_token("")

        assert exc_info.value.status_code == 401

    def test_verify_token_none(self):
        """Noneトークンの検証"""
        from fastapi import HTTPException

        with pytest.raises(HTTPException) as exc_info:
            verify_token(None)

        assert exc_info.value.status_code == 401

    def test_verify_token_custom_admin(self, monkeypatch):
        """カスタム管理者トークンの検証"""
        monkeypatch.setenv("CLSTOCK_ADMIN_KEY", "custom_admin_token")
        # 環境変数で設定されたトークンのテスト
        if hasattr(security_module, "reset_env_token_cache"):
            security_module.reset_env_token_cache()
        custom_token = "custom_admin_token"
        result = verify_token(custom_token)
        assert result == "administrator"

    def test_verify_token_custom_user(self, monkeypatch):
        """カスタムユーザートークンの検証"""
        monkeypatch.setenv("CLSTOCK_DEV_KEY", "custom_user_token")
        # 環境変数で設定されたトークンのテスト
        if hasattr(security_module, "reset_env_token_cache"):
            security_module.reset_env_token_cache()
        custom_token = "custom_user_token"
        result = verify_token(custom_token)
        assert result == "user"

    def test_verify_token_missing_env_logs_warning_once(self, monkeypatch):
        """Missing environment variables should only emit one warning each"""

        monkeypatch.setenv("CLSTOCK_DEV_KEY", "test-dev-key")
        monkeypatch.setenv("CLSTOCK_ADMIN_KEY", "test-admin-key")
        monkeypatch.delenv("API_ADMIN_TOKEN", raising=False)
        monkeypatch.delenv("API_USER_TOKEN", raising=False)

        if hasattr(security_module, "reset_env_token_cache"):
            security_module.reset_env_token_cache()

        warning_records = []

        class _ListHandler(logging.Handler):
            def emit(self, record: logging.LogRecord) -> None:  # type: ignore[override]
                warning_records.append(record)

        handler = _ListHandler(level=logging.WARNING)
        security_module.logger.addHandler(handler)

        try:
            security_module.verify_token("admin_token_secure_2024")
            missing_warnings = [
                record
                for record in warning_records
                if record.levelno == logging.WARNING
                and "environment variable not set" in record.getMessage()
            ]
            assert len(missing_warnings) == 2

            security_module.verify_token("admin_token_secure_2024")
            missing_warnings_after_second_call = [
                record
                for record in warning_records
                if record.levelno == logging.WARNING
                and "environment variable not set" in record.getMessage()
            ]
        finally:
            security_module.logger.removeHandler(handler)

        assert len(missing_warnings_after_second_call) == 2


class TestAPIEndpointSecurity:
    """APIエンドポイントセキュリティのテスト"""

    def setup_method(self):
        """各テストメソッドの前に実行"""
        from fastapi import FastAPI

        if hasattr(security_module, "reset_env_token_cache"):
            security_module.reset_env_token_cache()

        self.app = FastAPI()
        self.app.include_router(router)
        self.client = TestClient(self.app)

    def test_secure_endpoint_without_auth(self):
        """認証なしでのセキュアエンドポイントアクセス"""
        response = self.client.get("/secure/stock/7203/data")
        assert response.status_code == 403  # Forbidden

    def test_secure_endpoint_with_invalid_auth(self):
        """無効な認証でのセキュアエンドポイントアクセス"""
        headers = {"Authorization": "Bearer invalid_token"}
        response = self.client.get("/secure/stock/7203/data", headers=headers)
        assert response.status_code == 401  # Unauthorized

    @patch("api.secure_endpoints.verify_token")
    @patch("data.stock_data.StockDataProvider")
    def test_secure_endpoint_with_valid_auth(
        self, mock_provider, mock_verify
    ):
        """有効な認証でのセキュアエンドポイントアクセス"""
        # モック設定
        mock_verify.return_value = "user"

        mock_data = {
            "Close": [100, 101, 102],
            "Volume": [1000, 1100, 1200],
            "Open": [99, 100, 101],
            "High": [101, 102, 103],
            "Low": [98, 99, 100],
        }

        import pandas as pd

        mock_df = pd.DataFrame(mock_data, index=pd.date_range("2023-01-01", periods=3))

        mock_provider_instance = Mock()
        mock_provider_instance.get_stock_data.return_value = mock_df
        mock_provider.return_value = mock_provider_instance

        # 有効な認証でのテスト
        headers = {"Authorization": f"Bearer {TEST_DEV_KEY}"}
        response = self.client.get(
            "/secure/stock/7203/data?period=1mo", headers=headers
        )

        if response.status_code == 200:
            assert "symbol" in response.json()
            assert response.json()["symbol"] == "7203"

    def test_health_endpoint_no_auth(self):
        """ヘルスチェックエンドポイント（認証不要）"""
        response = self.client.get("/secure/health")
        assert response.status_code == 200
        assert "status" in response.json()
        assert response.json()["status"] == "healthy"

    @patch("api.secure_endpoints.verify_token")
    def test_admin_only_endpoint_user_access(
        self, mock_verify
    ):
        """管理者専用エンドポイントへの一般ユーザーアクセス"""
        # 一般ユーザーとして認証
        mock_verify.return_value = "user"

        headers = {"Authorization": f"Bearer {TEST_DEV_KEY}"}
        response = self.client.get("/secure/analysis/7203", headers=headers)
        assert response.status_code == 403  # Forbidden

    @patch("api.secure_endpoints.verify_token")
    @patch("data.stock_data.StockDataProvider")
    def test_admin_only_endpoint_admin_access(
        self, mock_provider, mock_verify
    ):
        """管理者専用エンドポイントへの管理者アクセス"""
        # 管理者として認証
        mock_verify.return_value = "administrator"

        mock_data = {
            "Close": [100, 101, 102, 103, 104] * 20,  # 十分なデータ
            "Volume": [1000, 1100, 1200, 1300, 1400] * 20,
            "Open": [99, 100, 101, 102, 103] * 20,
            "High": [101, 102, 103, 104, 105] * 20,
            "Low": [98, 99, 100, 101, 102] * 20,
        }

        import pandas as pd

        mock_df = pd.DataFrame(
            mock_data, index=pd.date_range("2023-01-01", periods=100)
        )

        mock_provider_instance = Mock()
        mock_provider_instance.get_stock_data.return_value = mock_df
        mock_provider_instance.calculate_technical_indicators.return_value = mock_df
        mock_provider.return_value = mock_provider_instance

        headers = {"Authorization": f"Bearer {TEST_ADMIN_KEY}"}
        response = self.client.get("/secure/analysis/7203", headers=headers)

        if response.status_code == 200:
            assert "symbol" in response.json()
            assert "analyst" in response.json()
            assert response.json()["analyst"] == "administrator"

    @patch("api.secure_endpoints.verify_token")
    def test_batch_endpoint_symbol_limit_user(
        self, mock_verify
    ):
        """バッチエンドポイントの銘柄数制限（一般ユーザー）"""
        # 一般ユーザーとして認証
        mock_verify.return_value = "user"

        # 制限を超える銘柄数
        symbols = [f"stock{i}" for i in range(15)]  # 15銘柄（制限10を超過）

        headers = {"Authorization": f"Bearer {TEST_DEV_KEY}"}
        response = self.client.post(
            "/secure/stocks/batch",
            json={"symbols": symbols, "period": "1mo"},
            headers=headers,
        )
        assert response.status_code == 400  # Bad Request

    @patch("api.secure_endpoints.verify_token")
    @patch("data.stock_data.StockDataProvider")
    def test_batch_endpoint_symbol_limit_admin(
        self, mock_provider, mock_verify
    ):
        """バッチエンドポイントの銘柄数制限（管理者）"""
        # 管理者として認証
        mock_verify.return_value = "administrator"

        mock_data = {
            "Close": [100, 101, 102],
            "Volume": [1000, 1100, 1200],
            "Open": [99, 100, 101],
            "High": [101, 102, 103],
            "Low": [98, 99, 100],
        }

        import pandas as pd

        mock_df = pd.DataFrame(mock_data, index=pd.date_range("2023-01-01", periods=3))

        mock_provider_instance = Mock()
        mock_provider_instance.get_stock_data.return_value = mock_df
        mock_provider.return_value = mock_provider_instance

        # 管理者は制限が緩い
        symbols = [f"stock{i}" for i in range(15)]  # 15銘柄

        headers = {"Authorization": f"Bearer {TEST_ADMIN_KEY}"}
        response = self.client.post(
            "/secure/stocks/batch",
            json={"symbols": symbols, "period": "1mo"},
            headers=headers,
        )

        # 管理者は制限が緩いので成功する可能性が高い
        if response.status_code == 200:
            assert "requested_symbols" in response.json()


class TestInputValidation:
    """入力検証のテスト"""

    def setup_method(self):
        """各テストメソッドの前に実行"""
        from fastapi import FastAPI

        self.app = FastAPI()
        self.app.include_router(router)
        self.client = TestClient(self.app)

    @patch("api.secure_endpoints.verify_token")
    def test_invalid_stock_symbol(self, mock_verify):
        """無効な銘柄コードの検証"""
        mock_verify.return_value = "user"

        headers = {"Authorization": f"Bearer {TEST_DEV_KEY}"}
        # 無効な銘柄コード
        response = self.client.get(
            "/secure/stock/INVALID@SYMBOL/data", headers=headers
        )
        assert response.status_code == 400  # Bad Request

    @patch("api.secure_endpoints.verify_token")
    def test_invalid_period(self, mock_verify):
        """無効な期間の検証"""
        mock_verify.return_value = "user"

        headers = {"Authorization": f"Bearer {TEST_DEV_KEY}"}
        # 無効な期間
        response = self.client.get(
            "/secure/stock/7203/data?period=invalid_period", headers=headers
        )
        assert response.status_code == 400  # Bad Request

    @patch("api.secure_endpoints.verify_token")
    def test_sql_injection_attempt(self, mock_verify):
        """SQLインジェクション試行の検証"""
        mock_verify.return_value = "user"

        headers = {"Authorization": f"Bearer {TEST_DEV_KEY}"}
        # SQLインジェクション試行
        response = self.client.get(
            "/secure/stock/7203'; DROP TABLE stocks; --/data", headers=headers
        )
        assert response.status_code == 400  # Bad Request

    @patch("api.secure_endpoints.verify_token")
    def test_xss_attempt(self, mock_verify):
        """XSS試行の検証"""
        mock_verify.return_value = "user"

        headers = {"Authorization": f"Bearer {TEST_DEV_KEY}"}
        # XSS試行
        response = self.client.get(
            "/secure/stock/<script>alert('xss')</script>/data", headers=headers
        )
<<<<<<< HEAD
        assert response.status_code in (400, 404)  # Bad Request or route not found
=======
        assert response.status_code in {400, 404}  # Bad Request or route rejection
>>>>>>> e62ac13c
<|MERGE_RESOLUTION|>--- conflicted
+++ resolved
@@ -5,10 +5,7 @@
 from unittest.mock import Mock, patch, MagicMock
 
 import pytest
-<<<<<<< HEAD
-=======
 from fastapi import FastAPI
->>>>>>> e62ac13c
 from fastapi.testclient import TestClient
 from fastapi.security import HTTPAuthorizationCredentials
 
@@ -389,8 +386,4 @@
         response = self.client.get(
             "/secure/stock/<script>alert('xss')</script>/data", headers=headers
         )
-<<<<<<< HEAD
-        assert response.status_code in (400, 404)  # Bad Request or route not found
-=======
-        assert response.status_code in {400, 404}  # Bad Request or route rejection
->>>>>>> e62ac13c
+        assert response.status_code in {400, 404}  # Bad Request or route rejection