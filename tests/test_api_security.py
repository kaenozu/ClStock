--- conflicted
+++ resolved
@@ -19,6 +19,7 @@
 os.environ.setdefault("CLSTOCK_ADMIN_KEY", "test-admin-key")
 os.environ.setdefault("API_USER_TOKEN", TEST_DEV_KEY)
 os.environ.setdefault("API_ADMIN_TOKEN", TEST_ADMIN_KEY)
+os.environ.pop("API_ENABLE_TEST_TOKENS", None)
 
 import api.security as security_module
 
@@ -28,7 +29,7 @@
 # Configure security module explicitly for tests
 security_module.configure_security(
     api_keys={
-        os.environ["CLSTOCK_DEV_KEY"]: "developer",
+        os.environ["CLSTOCK_DEV_KEY"]: "user",
         os.environ["CLSTOCK_ADMIN_KEY"]: "administrator",
     },
     test_tokens={
@@ -52,48 +53,6 @@
         if hasattr(security_module, "reset_env_token_cache"):
             security_module.reset_env_token_cache()
 
-<<<<<<< HEAD
-    def test_verify_token_respects_runtime_test_token_flag(self, monkeypatch):
-        """Runtime configuration should control acceptance of test tokens."""
-
-        from fastapi import HTTPException
-
-        original_api_keys = dict(security_module.API_KEYS)
-        original_test_tokens = dict(security_module.TEST_TOKENS)
-        original_allow_test_tokens = security_module.ALLOW_TEST_TOKENS
-
-        try:
-            security_module.configure_security(
-                test_tokens={"qa-token": "administrator"},
-                enable_test_tokens=False,
-            )
-            if hasattr(security_module, "reset_env_token_cache"):
-                security_module.reset_env_token_cache()
-
-            with pytest.raises(HTTPException):
-                verify_token("qa-token")
-
-            security_module.configure_security(enable_test_tokens=True)
-            if hasattr(security_module, "reset_env_token_cache"):
-                security_module.reset_env_token_cache()
-
-            assert verify_token("qa-token") == "administrator"
-
-            security_module.configure_security(enable_test_tokens=False)
-            if hasattr(security_module, "reset_env_token_cache"):
-                security_module.reset_env_token_cache()
-
-            with pytest.raises(HTTPException):
-                verify_token("qa-token")
-        finally:
-            security_module.configure_security(
-                api_keys=original_api_keys,
-                test_tokens=original_test_tokens,
-                enable_test_tokens=original_allow_test_tokens,
-            )
-            if hasattr(security_module, "reset_env_token_cache"):
-                security_module.reset_env_token_cache()
-=======
     def teardown_method(self):
         """Restore default security configuration after test"""
         security_module.configure_security(
@@ -107,7 +66,6 @@
             },
             enable_test_tokens=True,
         )
->>>>>>> 5dd80e56
 
     def test_verify_token_valid_admin(self):
         """有効な管理者トークンの検証"""
@@ -115,6 +73,11 @@
         result = verify_token(TEST_ADMIN_KEY)
         assert result == "administrator"
 
+        # configure_security によって提供されたテストトークンは
+        # API_ENABLE_TEST_TOKENS を設定しなくても使用できることを検証
+        test_admin_result = verify_token("admin_token_secure_2024")
+        assert test_admin_result == "administrator"
+
     def test_verify_token_valid_user(self):
         """有効なユーザートークンの検証"""
         # 有効な一般ユーザートークンでのテスト
@@ -144,7 +107,7 @@
             with pytest.raises(HTTPException):
                 verify_token(invalid_token)
 
-        expected_masked = invalid_token[:4] + "*" * (len(invalid_token) - 4)
+        expected_masked = security_module._redact_secret(invalid_token)
         warning_messages = [record.getMessage() for record in caplog.records]
         assert any(
             "Invalid token attempt:" in message and expected_masked in message
@@ -183,7 +146,7 @@
             with pytest.raises(HTTPException):
                 security_module.verify_api_key(credentials)
 
-        expected_masked = invalid_api_key[:4] + "*" * (len(invalid_api_key) - 4)
+        expected_masked = security_module._redact_secret(invalid_api_key)
         warning_messages = [record.getMessage() for record in caplog.records]
         assert any(
             "Invalid API key attempt:" in message and expected_masked in message
@@ -223,6 +186,24 @@
         result = verify_token(custom_token)
         assert result == "user"
 
+    def test_verify_token_accepts_test_token_when_enabled(self, monkeypatch):
+        """テストトークン有効化時に_TEST_TOKENSが使用されることを確認"""
+        from fastapi import HTTPException
+
+        # 環境フラグは無効化しておく
+        monkeypatch.delenv("API_ENABLE_TEST_TOKENS", raising=False)
+
+        # 明示的にテストトークンを無効化
+        security_module.configure_security(enable_test_tokens=False)
+
+        with pytest.raises(HTTPException):
+            verify_token("admin_token_secure_2024")
+
+        # テストトークンを有効化すると検証が通るはず
+        security_module.configure_security(enable_test_tokens=True)
+
+        assert verify_token("admin_token_secure_2024") == "administrator"
+
     def test_verify_token_missing_env_logs_warning_once(self, monkeypatch):
         """Missing environment variables should only emit one warning each"""
 
@@ -265,6 +246,28 @@
 
         assert len(missing_warnings_after_second_call) == 2
 
+    def test_configure_security_custom_test_tokens(self):
+        """configure_security で指定したテストトークンが利用可能になる"""
+
+        original_test_tokens = dict(security_module.TEST_TOKENS)
+        original_allow_flag = security_module.ALLOW_TEST_TOKENS
+
+        try:
+            security_module.configure_security(
+                test_tokens={"custom_test_token": "qa"},
+                enable_test_tokens=True,
+            )
+
+            if hasattr(security_module, "reset_env_token_cache"):
+                security_module.reset_env_token_cache()
+
+            assert verify_token("custom_test_token") == "qa"
+        finally:
+            security_module.configure_security(
+                test_tokens=original_test_tokens,
+                enable_test_tokens=original_allow_flag,
+            )
+
     def test_configure_security_overrides_test_tokens(self, monkeypatch):
         """configure_security should respect custom test tokens"""
 
@@ -382,8 +385,7 @@
 
         import pandas as pd
 
-        mock_df = pd.DataFrame(
-            mock_data, index=pd.date_range("2023-01-01", periods=100)
+        mock_df = pd.DataFrame(mock_data, index=pd.date_range("2023-01-01", periods=100)
         )
 
         mock_provider_instance = Mock()
@@ -465,6 +467,9 @@
         """各テストメソッドの前に実行"""
         from fastapi import FastAPI
 
+        if hasattr(security_module, "reset_env_token_cache"):
+            security_module.reset_env_token_cache()
+
         self.app = FastAPI()
         self.app.include_router(router)
         self.client = TestClient(self.app)
