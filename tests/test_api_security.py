--- conflicted
+++ resolved
@@ -10,24 +10,15 @@
 from fastapi.testclient import TestClient
 from fastapi.security import HTTPAuthorizationCredentials
 
-<<<<<<< HEAD
-
-=======
 # Test tokens used across the suite
->>>>>>> 5dd80e56
 TEST_DEV_KEY = "test-dev-api-key"
 TEST_ADMIN_KEY = "test-admin-api-key"
 
 # Ensure required environment variables are present for module import
-<<<<<<< HEAD
-os.environ.setdefault("CLSTOCK_DEV_KEY", TEST_DEV_KEY)
-os.environ.setdefault("CLSTOCK_ADMIN_KEY", TEST_ADMIN_KEY)
-=======
 os.environ.setdefault("CLSTOCK_DEV_KEY", "test-dev-key")
 os.environ.setdefault("CLSTOCK_ADMIN_KEY", "test-admin-key")
 os.environ.setdefault("API_USER_TOKEN", TEST_DEV_KEY)
 os.environ.setdefault("API_ADMIN_TOKEN", TEST_ADMIN_KEY)
->>>>>>> 5dd80e56
 
 import api.security as security_module
 
@@ -100,46 +91,6 @@
         assert exc_info.value.status_code == 401
         assert "Invalid token" in str(exc_info.value.detail)
 
-<<<<<<< HEAD
-    def test_verify_token_logs_redacted_value(self, monkeypatch):
-        """ログには完全なトークン値が含まれない"""
-        from fastapi import HTTPException
-
-        monkeypatch.setenv("API_ADMIN_TOKEN", "admin-env-token")
-        monkeypatch.setenv("API_USER_TOKEN", "user-env-token")
-
-        if hasattr(security_module, "reset_env_token_cache"):
-            security_module.reset_env_token_cache()
-
-        invalid_token = "invalid_token_for_logging"
-
-        log_records = []
-
-        class _ListHandler(logging.Handler):
-            def emit(self, record: logging.LogRecord) -> None:  # type: ignore[override]
-                log_records.append(record)
-
-        handler = _ListHandler(level=logging.WARNING)
-        security_module.logger.addHandler(handler)
-
-        try:
-            with pytest.raises(HTTPException):
-                verify_token(invalid_token)
-        finally:
-            security_module.logger.removeHandler(handler)
-
-        warning_messages = [
-            record.getMessage()
-            for record in log_records
-            if record.levelno == logging.WARNING
-            and "Invalid token attempt" in record.getMessage()
-        ]
-
-        assert warning_messages, "Expected invalid token warning to be logged"
-        for message in warning_messages:
-            assert invalid_token not in message
-            assert "***" in message or "[REDACTED" in message
-=======
     def test_verify_token_invalid_logs_masked_token(self, caplog):
         """無効なトークンがマスクされた状態でログ出力されることを確認"""
         from fastapi import HTTPException
@@ -150,14 +101,13 @@
             with pytest.raises(HTTPException):
                 verify_token(invalid_token)
 
-        expected_masked = invalid_token[:4] + "*" * (len(invalid_token) - 4)
+        expected_masked = security_module._redact_secret(invalid_token)
         warning_messages = [record.getMessage() for record in caplog.records]
         assert any(
             "Invalid token attempt:" in message and expected_masked in message
             for message in warning_messages
         )
         assert all(invalid_token not in message for message in warning_messages)
->>>>>>> 5dd80e56
 
     def test_verify_token_empty(self):
         """空のトークンの検証"""
@@ -190,7 +140,7 @@
             with pytest.raises(HTTPException):
                 security_module.verify_api_key(credentials)
 
-        expected_masked = invalid_api_key[:4] + "*" * (len(invalid_api_key) - 4)
+        expected_masked = security_module._redact_secret(invalid_api_key)
         warning_messages = [record.getMessage() for record in caplog.records]
         assert any(
             "Invalid API key attempt:" in message and expected_masked in message
@@ -272,43 +222,6 @@
 
         assert len(missing_warnings_after_second_call) == 2
 
-<<<<<<< HEAD
-    def test_verify_api_key_logs_redacted_value(self):
-        """APIキーのログにも完全な値が含まれない"""
-        from fastapi import HTTPException
-
-        invalid_key = "invalid_api_key_for_logging"
-        credentials = HTTPAuthorizationCredentials(
-            scheme="Bearer", credentials=invalid_key
-        )
-
-        log_records = []
-
-        class _ListHandler(logging.Handler):
-            def emit(self, record: logging.LogRecord) -> None:  # type: ignore[override]
-                log_records.append(record)
-
-        handler = _ListHandler(level=logging.WARNING)
-        security_module.logger.addHandler(handler)
-
-        try:
-            with pytest.raises(HTTPException):
-                security_module.verify_api_key(credentials)
-        finally:
-            security_module.logger.removeHandler(handler)
-
-        warning_messages = [
-            record.getMessage()
-            for record in log_records
-            if record.levelno == logging.WARNING
-            and "Invalid API key attempt" in record.getMessage()
-        ]
-
-        assert warning_messages, "Expected invalid API key warning to be logged"
-        for message in warning_messages:
-            assert invalid_key not in message
-            assert "***" in message or "[REDACTED" in message
-=======
     def test_configure_security_overrides_test_tokens(self, monkeypatch):
         """configure_security should respect custom test tokens"""
 
@@ -326,7 +239,6 @@
 
         with pytest.raises(HTTPException):
             verify_token("admin_token_secure_2024")
->>>>>>> 5dd80e56
 
 
 class TestAPIEndpointSecurity:
