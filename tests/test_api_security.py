"""API Security のテスト"""

import logging
import os
from importlib import reload
from unittest.mock import Mock, patch, MagicMock

import pytest
from fastapi import FastAPI
from fastapi.testclient import TestClient
from fastapi.security import HTTPAuthorizationCredentials

# Test tokens used across the suite
TEST_DEV_KEY = "test-dev-api-key"
TEST_ADMIN_KEY = "test-admin-api-key"

# Ensure required environment variables are present for module import
os.environ.setdefault("CLSTOCK_DEV_KEY", "test-dev-key")
os.environ.setdefault("CLSTOCK_ADMIN_KEY", "test-admin-key")
os.environ.setdefault("API_USER_TOKEN", TEST_DEV_KEY)
os.environ.setdefault("API_ADMIN_TOKEN", TEST_ADMIN_KEY)
os.environ.pop("API_ENABLE_TEST_TOKENS", None)

import api.security as security_module

# Reload to make sure the environment variables above are used during module init
security_module = reload(security_module)

# Configure security module explicitly for tests
security_module.configure_security(
    api_keys={
        os.environ["CLSTOCK_DEV_KEY"]: "user",
        os.environ["CLSTOCK_ADMIN_KEY"]: "administrator",
    },
    test_tokens={
        "admin_token_secure_2024": "administrator",
        "user_token_basic_2024": "user",
    },
    enable_test_tokens=True,
)

verify_token = security_module.verify_token
security = security_module.security

from api.secure_endpoints import router


class TestAPIAuthentication:
    """API認証のテスト"""

    def setup_method(self):
        """Reset cached security state between tests"""
        if hasattr(security_module, "reset_env_token_cache"):
            security_module.reset_env_token_cache()

    def teardown_method(self):
        """Restore default security configuration after test"""
        security_module.configure_security(
            api_keys={
                os.environ["CLSTOCK_DEV_KEY"]: "developer",
                os.environ["CLSTOCK_ADMIN_KEY"]: "administrator",
            },
            test_tokens={
                "admin_token_secure_2024": "administrator",
                "user_token_basic_2024": "user",
            },
            enable_test_tokens=True,
        )

    def test_verify_token_valid_admin(self):
        """有効な管理者トークンの検証"""
        # 有効な管理者トークンでのテスト
        result = verify_token(TEST_ADMIN_KEY)
        assert result == "administrator"

        # configure_security によって提供されたテストトークンは
        # API_ENABLE_TEST_TOKENS を設定しなくても使用できることを検証
        test_admin_result = verify_token("admin_token_secure_2024")
        assert test_admin_result == "administrator"

    def test_verify_token_valid_user(self):
        """有効なユーザートークンの検証"""
        # 有効な一般ユーザートークンでのテスト
        result = verify_token(TEST_DEV_KEY)
        assert result == "user"

    def test_verify_token_invalid(self):
        """無効なトークンの検証"""
        from fastapi import HTTPException

        # 無効なトークンでのテスト
        invalid_token = "invalid_token"

        with pytest.raises(HTTPException) as exc_info:
            verify_token(invalid_token)

        assert exc_info.value.status_code == 401
        assert "Invalid token" in str(exc_info.value.detail)

    def test_verify_token_invalid_logs_masked_token(self, caplog):
        """無効なトークンがマスクされた状態でログ出力されることを確認"""
        from fastapi import HTTPException

        invalid_token = "invalid_token"

        with caplog.at_level(logging.WARNING):
            with pytest.raises(HTTPException):
                verify_token(invalid_token)

        expected_masked = security_module._redact_secret(invalid_token)
        warning_messages = [record.getMessage() for record in caplog.records]
        assert any(
            "Invalid token attempt:" in message and expected_masked in message
            for message in warning_messages
        )
        assert all(invalid_token not in message for message in warning_messages)

    def test_verify_token_empty(self):
        """空のトークンの検証"""
        from fastapi import HTTPException

        with pytest.raises(HTTPException) as exc_info:
            verify_token("")

        assert exc_info.value.status_code == 401

    def test_verify_token_none(self):
        """Noneトークンの検証"""
        from fastapi import HTTPException

        with pytest.raises(HTTPException) as exc_info:
            verify_token(None)

        assert exc_info.value.status_code == 401

    def test_verify_api_key_invalid_logs_masked_token(self, caplog):
        """無効なAPIキーがマスクされてログ出力されることを確認"""
        from fastapi import HTTPException

        invalid_api_key = "invalid_api_token"
        credentials = HTTPAuthorizationCredentials(
            scheme="Bearer", credentials=invalid_api_key
        )

        with caplog.at_level(logging.WARNING):
            with pytest.raises(HTTPException):
                security_module.verify_api_key(credentials)

        expected_masked = security_module._redact_secret(invalid_api_key)
        warning_messages = [record.getMessage() for record in caplog.records]
        assert any(
            "Invalid API key attempt:" in message and expected_masked in message
            for message in warning_messages
        )
        assert all(invalid_api_key not in message for message in warning_messages)

    def test_verify_token_custom_admin(self, monkeypatch):
        """カスタム管理者トークンの検証"""
        monkeypatch.setenv("CLSTOCK_ADMIN_KEY", "custom_admin_token")
        # 環境変数で設定されたトークンのテスト
        if hasattr(security_module, "reset_env_token_cache"):
            security_module.reset_env_token_cache()
        security_module.configure_security(
            api_keys={
                os.environ["CLSTOCK_DEV_KEY"]: "user",
                os.environ["CLSTOCK_ADMIN_KEY"]: "administrator",
            }
        )
        custom_token = "custom_admin_token"
        result = verify_token(custom_token)
        assert result == "administrator"

    def test_verify_token_custom_user(self, monkeypatch):
        """カスタムユーザートークンの検証"""
        monkeypatch.setenv("CLSTOCK_DEV_KEY", "custom_user_token")
        # 環境変数で設定されたトークンのテスト
        if hasattr(security_module, "reset_env_token_cache"):
            security_module.reset_env_token_cache()
        security_module.configure_security(
            api_keys={
                os.environ["CLSTOCK_DEV_KEY"]: "user",
                os.environ["CLSTOCK_ADMIN_KEY"]: "administrator",
            }
        )
        custom_token = "custom_user_token"
        result = verify_token(custom_token)
        assert result == "user"

    def test_verify_token_accepts_test_token_when_enabled(self, monkeypatch):
        """テストトークン有効化時に_TEST_TOKENSが使用されることを確認"""
        from fastapi import HTTPException

        # 環境フラグは無効化しておく
        monkeypatch.delenv("API_ENABLE_TEST_TOKENS", raising=False)

        # 明示的にテストトークンを無効化
        security_module.configure_security(enable_test_tokens=False)

        with pytest.raises(HTTPException):
            verify_token("admin_token_secure_2024")

        # テストトークンを有効化すると検証が通るはず
        security_module.configure_security(enable_test_tokens=True)

        assert verify_token("admin_token_secure_2024") == "administrator"

    def test_verify_token_missing_env_logs_warning_once(self, monkeypatch):
        """Missing environment variables should only emit one warning each"""

        monkeypatch.setenv("CLSTOCK_DEV_KEY", "test-dev-key")
        monkeypatch.setenv("CLSTOCK_ADMIN_KEY", "test-admin-key")
        monkeypatch.delenv("API_ADMIN_TOKEN", raising=False)
        monkeypatch.delenv("API_USER_TOKEN", raising=False)

        if hasattr(security_module, "reset_env_token_cache"):
            security_module.reset_env_token_cache()

        warning_records = []

        class _ListHandler(logging.Handler):
            def emit(self, record: logging.LogRecord) -> None:  # type: ignore[override]
                warning_records.append(record)

        handler = _ListHandler(level=logging.WARNING)
        security_module.logger.addHandler(handler)

        try:
            security_module.verify_token("admin_token_secure_2024")
            missing_warnings = [
                record
                for record in warning_records
                if record.levelno == logging.WARNING
                and "environment variable not set" in record.getMessage()
            ]
            assert len(missing_warnings) == 2

            security_module.verify_token("admin_token_secure_2024")
            missing_warnings_after_second_call = [
                record
                for record in warning_records
                if record.levelno == logging.WARNING
                and "environment variable not set" in record.getMessage()
            ]
        finally:
            security_module.logger.removeHandler(handler)

        assert len(missing_warnings_after_second_call) == 2

<<<<<<< HEAD
    def test_configure_security_custom_test_tokens(self):
        """configure_security で指定したテストトークンが利用可能になる"""

        original_test_tokens = dict(security_module.TEST_TOKENS)
        original_allow_flag = security_module.ALLOW_TEST_TOKENS

        try:
            security_module.configure_security(
                test_tokens={"custom_test_token": "qa"},
                enable_test_tokens=True,
            )

            if hasattr(security_module, "reset_env_token_cache"):
                security_module.reset_env_token_cache()

            assert verify_token("custom_test_token") == "qa"
        finally:
            security_module.configure_security(
                test_tokens=original_test_tokens,
                enable_test_tokens=original_allow_flag,
            )
=======
    def test_configure_security_overrides_test_tokens(self, monkeypatch):
        """configure_security should respect custom test tokens"""

        monkeypatch.delenv("API_ENABLE_TEST_TOKENS", raising=False)

        security_module.configure_security(
            test_tokens={"custom_admin": "administrator"},
            enable_test_tokens=True,
        )

        result = verify_token("custom_admin")
        assert result == "administrator"

        from fastapi import HTTPException

        with pytest.raises(HTTPException):
            verify_token("admin_token_secure_2024")
>>>>>>> b3aafd6e


class TestAPIEndpointSecurity:
    """APIエンドポイントセキュリティのテスト"""

    def setup_method(self):
        """各テストメソッドの前に実行"""
        from fastapi import FastAPI

        if hasattr(security_module, "reset_env_token_cache"):
            security_module.reset_env_token_cache()

        self.app = FastAPI()
        self.app.include_router(router)
        self.client = TestClient(self.app)

    def test_secure_endpoint_without_auth(self):
        """認証なしでのセキュアエンドポイントアクセス"""
        response = self.client.get("/secure/stock/7203/data")
        assert response.status_code == 403  # Forbidden

    def test_secure_endpoint_with_invalid_auth(self):
        """無効な認証でのセキュアエンドポイントアクセス"""
        headers = {"Authorization": "Bearer invalid_token"}
        response = self.client.get("/secure/stock/7203/data", headers=headers)
        assert response.status_code == 401  # Unauthorized

    @patch("api.secure_endpoints.verify_token")
    @patch("data.stock_data.StockDataProvider")
    def test_secure_endpoint_with_valid_auth(
        self, mock_provider, mock_verify
    ):
        """有効な認証でのセキュアエンドポイントアクセス"""
        # モック設定
        mock_verify.return_value = "user"

        mock_data = {
            "Close": [100, 101, 102],
            "Volume": [1000, 1100, 1200],
            "Open": [99, 100, 101],
            "High": [101, 102, 103],
            "Low": [98, 99, 100],
        }

        import pandas as pd

        mock_df = pd.DataFrame(mock_data, index=pd.date_range("2023-01-01", periods=3))

        mock_provider_instance = Mock()
        mock_provider_instance.get_stock_data.return_value = mock_df
        mock_provider.return_value = mock_provider_instance

        # 有効な認証でのテスト
        headers = {"Authorization": f"Bearer {TEST_DEV_KEY}"}
        response = self.client.get(
            "/secure/stock/7203/data?period=1mo", headers=headers
        )

        if response.status_code == 200:
            assert "symbol" in response.json()
            assert response.json()["symbol"] == "7203"

    def test_health_endpoint_no_auth(self):
        """ヘルスチェックエンドポイント（認証不要）"""
        response = self.client.get("/secure/health")
        assert response.status_code == 200
        assert "status" in response.json()
        assert response.json()["status"] == "healthy"

    @patch("api.secure_endpoints.verify_token")
    def test_admin_only_endpoint_user_access(
        self, mock_verify
    ):
        """管理者専用エンドポイントへの一般ユーザーアクセス"""
        # 一般ユーザーとして認証
        mock_verify.return_value = "user"

        headers = {"Authorization": f"Bearer {TEST_DEV_KEY}"}
        response = self.client.get("/secure/analysis/7203", headers=headers)
        assert response.status_code == 403  # Forbidden

    @patch("api.secure_endpoints.verify_token")
    @patch("data.stock_data.StockDataProvider")
    def test_admin_only_endpoint_admin_access(
        self, mock_provider, mock_verify
    ):
        """管理者専用エンドポイントへの管理者アクセス"""
        # 管理者として認証
        mock_verify.return_value = "administrator"

        mock_data = {
            "Close": [100, 101, 102, 103, 104] * 20,  # 十分なデータ
            "Volume": [1000, 1100, 1200, 1300, 1400] * 20,
            "Open": [99, 100, 101, 102, 103] * 20,
            "High": [101, 102, 103, 104, 105] * 20,
            "Low": [98, 99, 100, 101, 102] * 20,
        }

        import pandas as pd

        mock_df = pd.DataFrame(
            mock_data, index=pd.date_range("2023-01-01", periods=100)
        )

        mock_provider_instance = Mock()
        mock_provider_instance.get_stock_data.return_value = mock_df
        mock_provider_instance.calculate_technical_indicators.return_value = mock_df
        mock_provider.return_value = mock_provider_instance

        headers = {"Authorization": f"Bearer {TEST_ADMIN_KEY}"}
        response = self.client.get("/secure/analysis/7203", headers=headers)

        if response.status_code == 200:
            assert "symbol" in response.json()
            assert "analyst" in response.json()
            assert response.json()["analyst"] == "administrator"

    @patch("api.secure_endpoints.verify_token")
    def test_batch_endpoint_symbol_limit_user(
        self, mock_verify
    ):
        """バッチエンドポイントの銘柄数制限（一般ユーザー）"""
        # 一般ユーザーとして認証
        mock_verify.return_value = "user"

        # 制限を超える銘柄数
        symbols = [f"stock{i}" for i in range(15)]  # 15銘柄（制限10を超過）

        headers = {"Authorization": f"Bearer {TEST_DEV_KEY}"}
        response = self.client.post(
            "/secure/stocks/batch",
            json={"symbols": symbols, "period": "1mo"},
            headers=headers,
        )
        assert response.status_code == 400  # Bad Request

    @patch("api.secure_endpoints.verify_token")
    @patch("data.stock_data.StockDataProvider")
    def test_batch_endpoint_symbol_limit_admin(
        self, mock_provider, mock_verify
    ):
        """バッチエンドポイントの銘柄数制限（管理者）"""
        # 管理者として認証
        mock_verify.return_value = "administrator"

        mock_data = {
            "Close": [100, 101, 102],
            "Volume": [1000, 1100, 1200],
            "Open": [99, 100, 101],
            "High": [101, 102, 103],
            "Low": [98, 99, 100],
        }

        import pandas as pd

        mock_df = pd.DataFrame(mock_data, index=pd.date_range("2023-01-01", periods=3))

        mock_provider_instance = Mock()
        mock_provider_instance.get_stock_data.return_value = mock_df
        mock_provider.return_value = mock_provider_instance

        # 管理者は制限が緩い
        symbols = [f"stock{i}" for i in range(15)]  # 15銘柄

        headers = {"Authorization": f"Bearer {TEST_ADMIN_KEY}"}
        response = self.client.post(
            "/secure/stocks/batch",
            json={"symbols": symbols, "period": "1mo"},
            headers=headers,
        )

        # 管理者は制限が緩いので成功する可能性が高い
        if response.status_code == 200:
            assert "requested_symbols" in response.json()


class TestInputValidation:
    """入力検証のテスト"""

    def setup_method(self):
        """各テストメソッドの前に実行"""
        from fastapi import FastAPI

        self.app = FastAPI()
        self.app.include_router(router)
        self.client = TestClient(self.app)

    @patch("api.secure_endpoints.verify_token")
    def test_invalid_stock_symbol(self, mock_verify):
        """無効な銘柄コードの検証"""
        mock_verify.return_value = "user"

        headers = {"Authorization": f"Bearer {TEST_DEV_KEY}"}
        # 無効な銘柄コード
        response = self.client.get(
            "/secure/stock/INVALID@SYMBOL/data", headers=headers
        )
        assert response.status_code == 400  # Bad Request

    @patch("api.secure_endpoints.verify_token")
    def test_invalid_period(self, mock_verify):
        """無効な期間の検証"""
        mock_verify.return_value = "user"

        headers = {"Authorization": f"Bearer {TEST_DEV_KEY}"}
        # 無効な期間
        response = self.client.get(
            "/secure/stock/7203/data?period=invalid_period", headers=headers
        )
        assert response.status_code == 400  # Bad Request

    @patch("api.secure_endpoints.verify_token")
    def test_sql_injection_attempt(self, mock_verify):
        """SQLインジェクション試行の検証"""
        mock_verify.return_value = "user"

        headers = {"Authorization": f"Bearer {TEST_DEV_KEY}"}
        # SQLインジェクション試行
        response = self.client.get(
            "/secure/stock/7203'; DROP TABLE stocks; --/data", headers=headers
        )
        assert response.status_code == 400  # Bad Request

    @patch("api.secure_endpoints.verify_token")
    def test_xss_attempt(self, mock_verify):
        """XSS試行の検証"""
        mock_verify.return_value = "user"

        headers = {"Authorization": f"Bearer {TEST_DEV_KEY}"}
        # XSS試行
        response = self.client.get(
            "/secure/stock/<script>alert('xss')</script>/data", headers=headers
        )
        assert response.status_code in {400, 404}  # Bad Request or route rejection<|MERGE_RESOLUTION|>--- conflicted
+++ resolved
@@ -246,7 +246,6 @@
 
         assert len(missing_warnings_after_second_call) == 2
 
-<<<<<<< HEAD
     def test_configure_security_custom_test_tokens(self):
         """configure_security で指定したテストトークンが利用可能になる"""
 
@@ -268,7 +267,7 @@
                 test_tokens=original_test_tokens,
                 enable_test_tokens=original_allow_flag,
             )
-=======
+
     def test_configure_security_overrides_test_tokens(self, monkeypatch):
         """configure_security should respect custom test tokens"""
 
@@ -286,7 +285,6 @@
 
         with pytest.raises(HTTPException):
             verify_token("admin_token_secure_2024")
->>>>>>> b3aafd6e
 
 
 class TestAPIEndpointSecurity:
@@ -470,6 +468,9 @@
         """各テストメソッドの前に実行"""
         from fastapi import FastAPI
 
+        if hasattr(security_module, "reset_env_token_cache"):
+            security_module.reset_env_token_cache()
+
         self.app = FastAPI()
         self.app.include_router(router)
         self.client = TestClient(self.app)
