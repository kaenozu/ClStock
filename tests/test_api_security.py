"""
API Security のテスト
"""

import logging
import pytest
import os
from unittest.mock import Mock, patch, MagicMock
from fastapi.testclient import TestClient
from fastapi.security import HTTPAuthorizationCredentials

import api.security as security_module
from api.security import verify_token, security
from api.secure_endpoints import router


class TestAPIAuthentication:
    """API認証のテスト"""

<<<<<<< HEAD
    def setup_method(self):
        """Reset cached security state between tests"""
        if hasattr(security_module, "reset_env_token_cache"):
            security_module.reset_env_token_cache()

=======
    @patch.dict(os.environ, {"API_ADMIN_TOKEN": "admin_token_secure_2024"}, clear=False)
>>>>>>> da64bec8
    def test_verify_token_valid_admin(self):
        """有効な管理者トークンの検証"""
        # 有効な管理者トークンでのテスト
        valid_admin_token = "admin_token_secure_2024"
        result = verify_token(valid_admin_token)
        assert result == "administrator"

    @patch.dict(os.environ, {"API_USER_TOKEN": "user_token_basic_2024"}, clear=False)
    def test_verify_token_valid_user(self):
        """有効なユーザートークンの検証"""
        # 有効な一般ユーザートークンでのテスト
        valid_user_token = "user_token_basic_2024"
        result = verify_token(valid_user_token)
        assert result == "user"

    def test_verify_token_invalid(self):
        """無効なトークンの検証"""
        from fastapi import HTTPException

        # 無効なトークンでのテスト
        invalid_token = "invalid_token"

        with pytest.raises(HTTPException) as exc_info:
            verify_token(invalid_token)

        assert exc_info.value.status_code == 401
        assert "Invalid token" in str(exc_info.value.detail)

    def test_verify_token_rejects_unconfigured_defaults(self):
        """デフォルトのテストトークンが未設定の場合は拒否される"""
        from fastapi import HTTPException

        with patch.dict(os.environ, {}, clear=True):
            with pytest.raises(HTTPException) as exc_info:
                verify_token("admin_token_secure_2024")

        assert exc_info.value.status_code == 401

    def test_verify_token_empty(self):
        """空のトークンの検証"""
        from fastapi import HTTPException

        with pytest.raises(HTTPException) as exc_info:
            verify_token("")

        assert exc_info.value.status_code == 401

    def test_verify_token_none(self):
        """Noneトークンの検証"""
        from fastapi import HTTPException

        with pytest.raises(HTTPException) as exc_info:
            verify_token(None)

        assert exc_info.value.status_code == 401

    @patch.dict(os.environ, {"API_ADMIN_TOKEN": "custom_admin_token"})
    def test_verify_token_custom_admin(self):
        """カスタム管理者トークンの検証"""
        # 環境変数で設定されたトークンのテスト
        if hasattr(security_module, "reset_env_token_cache"):
            security_module.reset_env_token_cache()
        custom_token = "custom_admin_token"
        result = verify_token(custom_token)
        assert result == "administrator"

    @patch.dict(os.environ, {"API_USER_TOKEN": "custom_user_token"})
    def test_verify_token_custom_user(self):
        """カスタムユーザートークンの検証"""
        # 環境変数で設定されたトークンのテスト
        if hasattr(security_module, "reset_env_token_cache"):
            security_module.reset_env_token_cache()
        custom_token = "custom_user_token"
        result = verify_token(custom_token)
        assert result == "user"

    def test_verify_token_missing_env_logs_warning_once(self, monkeypatch):
        """Missing environment variables should only emit one warning each"""

        monkeypatch.setenv("CLSTOCK_DEV_KEY", "test-dev-key")
        monkeypatch.setenv("CLSTOCK_ADMIN_KEY", "test-admin-key")
        monkeypatch.delenv("API_ADMIN_TOKEN", raising=False)
        monkeypatch.delenv("API_USER_TOKEN", raising=False)

        if hasattr(security_module, "reset_env_token_cache"):
            security_module.reset_env_token_cache()

        warning_records = []

        class _ListHandler(logging.Handler):
            def emit(self, record: logging.LogRecord) -> None:  # type: ignore[override]
                warning_records.append(record)

        handler = _ListHandler(level=logging.WARNING)
        security_module.logger.addHandler(handler)

        try:
            security_module.verify_token("admin_token_secure_2024")
            missing_warnings = [
                record
                for record in warning_records
                if record.levelno == logging.WARNING
                and "environment variable not set" in record.getMessage()
            ]
            assert len(missing_warnings) == 2

            security_module.verify_token("admin_token_secure_2024")
            missing_warnings_after_second_call = [
                record
                for record in warning_records
                if record.levelno == logging.WARNING
                and "environment variable not set" in record.getMessage()
            ]
        finally:
            security_module.logger.removeHandler(handler)

        assert len(missing_warnings_after_second_call) == 2


class TestAPIEndpointSecurity:
    """APIエンドポイントセキュリティのテスト"""

    def setup_method(self):
        """各テストメソッドの前に実行"""
        from fastapi import FastAPI

        if hasattr(security_module, "reset_env_token_cache"):
            security_module.reset_env_token_cache()

        self.app = FastAPI()
        self.app.include_router(router)
        self.client = TestClient(self.app)

    def test_secure_endpoint_without_auth(self):
        """認証なしでのセキュアエンドポイントアクセス"""
        response = self.client.get("/secure/stock/7203/data")
        assert response.status_code == 403  # Forbidden

    def test_secure_endpoint_with_invalid_auth(self):
        """無効な認証でのセキュアエンドポイントアクセス"""
        headers = {"Authorization": "Bearer invalid_token"}
        response = self.client.get("/secure/stock/7203/data", headers=headers)
        assert response.status_code == 401  # Unauthorized

    @patch("api.secure_endpoints.verify_token")
    @patch("api.security.verify_token")
    @patch("data.stock_data.StockDataProvider")
    def test_secure_endpoint_with_valid_auth(
        self, mock_provider, mock_verify, mock_secure_verify
    ):
        """有効な認証でのセキュアエンドポイントアクセス"""
        # モック設定
        mock_verify.return_value = "user"
        mock_secure_verify.return_value = "user"

        mock_data = {
            "Close": [100, 101, 102],
            "Volume": [1000, 1100, 1200],
            "Open": [99, 100, 101],
            "High": [101, 102, 103],
            "Low": [98, 99, 100],
        }

        import pandas as pd

        mock_df = pd.DataFrame(mock_data, index=pd.date_range("2023-01-01", periods=3))

        mock_provider_instance = Mock()
        mock_provider_instance.get_stock_data.return_value = mock_df
        mock_provider.return_value = mock_provider_instance

        # 有効な認証でのテスト
        headers = {"Authorization": "Bearer admin_token_secure_2024"}
        response = self.client.get(
            "/secure/stock/7203/data?period=1mo", headers=headers
        )

        if response.status_code == 200:
            assert "symbol" in response.json()
            assert response.json()["symbol"] == "7203"

    def test_health_endpoint_no_auth(self):
        """ヘルスチェックエンドポイント（認証不要）"""
        response = self.client.get("/secure/health")
        assert response.status_code == 200
        assert "status" in response.json()
        assert response.json()["status"] == "healthy"

    @patch("api.secure_endpoints.verify_token")
    @patch("api.security.verify_token")
    def test_admin_only_endpoint_user_access(
        self, mock_verify, mock_secure_verify
    ):
        """管理者専用エンドポイントへの一般ユーザーアクセス"""
        # 一般ユーザーとして認証
        mock_verify.return_value = "user"
        mock_secure_verify.return_value = "user"

        headers = {"Authorization": "Bearer user_token_basic_2024"}
        response = self.client.get("/secure/analysis/7203", headers=headers)
        assert response.status_code == 403  # Forbidden

    @patch("api.secure_endpoints.verify_token")
    @patch("api.security.verify_token")
    @patch("data.stock_data.StockDataProvider")
    def test_admin_only_endpoint_admin_access(
        self, mock_provider, mock_verify, mock_secure_verify
    ):
        """管理者専用エンドポイントへの管理者アクセス"""
        # 管理者として認証
        mock_verify.return_value = "administrator"
        mock_secure_verify.return_value = "administrator"

        mock_data = {
            "Close": [100, 101, 102, 103, 104] * 20,  # 十分なデータ
            "Volume": [1000, 1100, 1200, 1300, 1400] * 20,
            "Open": [99, 100, 101, 102, 103] * 20,
            "High": [101, 102, 103, 104, 105] * 20,
            "Low": [98, 99, 100, 101, 102] * 20,
        }

        import pandas as pd

        mock_df = pd.DataFrame(
            mock_data, index=pd.date_range("2023-01-01", periods=100)
        )

        mock_provider_instance = Mock()
        mock_provider_instance.get_stock_data.return_value = mock_df
        mock_provider_instance.calculate_technical_indicators.return_value = mock_df
        mock_provider.return_value = mock_provider_instance

        headers = {"Authorization": "Bearer admin_token_secure_2024"}
        response = self.client.get("/secure/analysis/7203", headers=headers)

        if response.status_code == 200:
            assert "symbol" in response.json()
            assert "analyst" in response.json()
            assert response.json()["analyst"] == "administrator"

    @patch("api.secure_endpoints.verify_token")
    @patch("api.security.verify_token")
    def test_batch_endpoint_symbol_limit_user(
        self, mock_verify, mock_secure_verify
    ):
        """バッチエンドポイントの銘柄数制限（一般ユーザー）"""
        # 一般ユーザーとして認証
        mock_verify.return_value = "user"
        mock_secure_verify.return_value = "user"

        # 制限を超える銘柄数
        symbols = [f"stock{i}" for i in range(15)]  # 15銘柄（制限10を超過）

        headers = {"Authorization": "Bearer user_token_basic_2024"}
        response = self.client.post(
            "/secure/stocks/batch",
            json={"symbols": symbols, "period": "1mo"},
            headers=headers,
        )
        assert response.status_code == 400  # Bad Request

    @patch("api.secure_endpoints.verify_token")
    @patch("api.security.verify_token")
    @patch("data.stock_data.StockDataProvider")
    def test_batch_endpoint_symbol_limit_admin(
        self, mock_provider, mock_verify, mock_secure_verify
    ):
        """バッチエンドポイントの銘柄数制限（管理者）"""
        # 管理者として認証
        mock_verify.return_value = "administrator"
        mock_secure_verify.return_value = "administrator"

        mock_data = {
            "Close": [100, 101, 102],
            "Volume": [1000, 1100, 1200],
            "Open": [99, 100, 101],
            "High": [101, 102, 103],
            "Low": [98, 99, 100],
        }

        import pandas as pd

        mock_df = pd.DataFrame(mock_data, index=pd.date_range("2023-01-01", periods=3))

        mock_provider_instance = Mock()
        mock_provider_instance.get_stock_data.return_value = mock_df
        mock_provider.return_value = mock_provider_instance

        # 管理者は制限が緩い
        symbols = [f"stock{i}" for i in range(15)]  # 15銘柄

        headers = {"Authorization": "Bearer admin_token_secure_2024"}
        response = self.client.post(
            "/secure/stocks/batch",
            json={"symbols": symbols, "period": "1mo"},
            headers=headers,
        )

        # 管理者は制限が緩いので成功する可能性が高い
        if response.status_code == 200:
            assert "requested_symbols" in response.json()


class TestInputValidation:
    """入力検証のテスト"""

    def setup_method(self):
        """各テストメソッドの前に実行"""
        from fastapi import FastAPI

        self.app = FastAPI()
        self.app.include_router(router)
        self.client = TestClient(self.app)

    @patch("api.secure_endpoints.verify_token")
    @patch("api.security.verify_token")
    def test_invalid_stock_symbol(self, mock_verify, mock_secure_verify):
        """無効な銘柄コードの検証"""
        mock_verify.return_value = "user"
        mock_secure_verify.return_value = "user"

        headers = {"Authorization": "Bearer user_token_basic_2024"}
        # 無効な銘柄コード
        response = self.client.get("/secure/stock/INVALID@SYMBOL/data", headers=headers)
        assert response.status_code == 400  # Bad Request

    @patch("api.secure_endpoints.verify_token")
    @patch("api.security.verify_token")
    def test_invalid_period(self, mock_verify, mock_secure_verify):
        """無効な期間の検証"""
        mock_verify.return_value = "user"
        mock_secure_verify.return_value = "user"

        headers = {"Authorization": "Bearer user_token_basic_2024"}
        # 無効な期間
        response = self.client.get(
            "/secure/stock/7203/data?period=invalid_period", headers=headers
        )
        assert response.status_code == 400  # Bad Request

    @patch("api.secure_endpoints.verify_token")
    @patch("api.security.verify_token")
    def test_sql_injection_attempt(self, mock_verify, mock_secure_verify):
        """SQLインジェクション試行の検証"""
        mock_verify.return_value = "user"
        mock_secure_verify.return_value = "user"

        headers = {"Authorization": "Bearer user_token_basic_2024"}
        # SQLインジェクション試行
        response = self.client.get(
            "/secure/stock/7203'; DROP TABLE stocks; --/data", headers=headers
        )
        assert response.status_code == 400  # Bad Request

    @patch("api.secure_endpoints.verify_token")
    @patch("api.security.verify_token")
    def test_xss_attempt(self, mock_verify, mock_secure_verify):
        """XSS試行の検証"""
        mock_verify.return_value = "user"
        mock_secure_verify.return_value = "user"

        headers = {"Authorization": "Bearer user_token_basic_2024"}
        # XSS試行
        response = self.client.get(
            "/secure/stock/<script>alert('xss')</script>/data", headers=headers
        )
<<<<<<< HEAD
        assert response.status_code in {400, 404}  # Bad Request or route rejection
=======
        assert response.status_code in (400, 404)
>>>>>>> da64bec8
<|MERGE_RESOLUTION|>--- conflicted
+++ resolved
@@ -17,25 +17,22 @@
 class TestAPIAuthentication:
     """API認証のテスト"""
 
-<<<<<<< HEAD
     def setup_method(self):
         """Reset cached security state between tests"""
         if hasattr(security_module, "reset_env_token_cache"):
             security_module.reset_env_token_cache()
 
-=======
-    @patch.dict(os.environ, {"API_ADMIN_TOKEN": "admin_token_secure_2024"}, clear=False)
->>>>>>> da64bec8
-    def test_verify_token_valid_admin(self):
+    def test_verify_token_valid_admin(self, monkeypatch):
         """有効な管理者トークンの検証"""
+        monkeypatch.setenv("API_ADMIN_TOKEN", "admin_token_secure_2024")
         # 有効な管理者トークンでのテスト
         valid_admin_token = "admin_token_secure_2024"
         result = verify_token(valid_admin_token)
         assert result == "administrator"
 
-    @patch.dict(os.environ, {"API_USER_TOKEN": "user_token_basic_2024"}, clear=False)
-    def test_verify_token_valid_user(self):
+    def test_verify_token_valid_user(self, monkeypatch):
         """有効なユーザートークンの検証"""
+        monkeypatch.setenv("API_USER_TOKEN", "user_token_basic_2024")
         # 有効な一般ユーザートークンでのテスト
         valid_user_token = "user_token_basic_2024"
         result = verify_token(valid_user_token)
@@ -82,9 +79,9 @@
 
         assert exc_info.value.status_code == 401
 
-    @patch.dict(os.environ, {"API_ADMIN_TOKEN": "custom_admin_token"})
-    def test_verify_token_custom_admin(self):
+    def test_verify_token_custom_admin(self, monkeypatch):
         """カスタム管理者トークンの検証"""
+        monkeypatch.setenv("API_ADMIN_TOKEN", "custom_admin_token")
         # 環境変数で設定されたトークンのテスト
         if hasattr(security_module, "reset_env_token_cache"):
             security_module.reset_env_token_cache()
@@ -92,9 +89,9 @@
         result = verify_token(custom_token)
         assert result == "administrator"
 
-    @patch.dict(os.environ, {"API_USER_TOKEN": "custom_user_token"})
-    def test_verify_token_custom_user(self):
+    def test_verify_token_custom_user(self, monkeypatch):
         """カスタムユーザートークンの検証"""
+        monkeypatch.setenv("API_USER_TOKEN", "custom_user_token")
         # 環境変数で設定されたトークンのテスト
         if hasattr(security_module, "reset_env_token_cache"):
             security_module.reset_env_token_cache()
@@ -171,15 +168,13 @@
         assert response.status_code == 401  # Unauthorized
 
     @patch("api.secure_endpoints.verify_token")
-    @patch("api.security.verify_token")
     @patch("data.stock_data.StockDataProvider")
     def test_secure_endpoint_with_valid_auth(
-        self, mock_provider, mock_verify, mock_secure_verify
+        self, mock_provider, mock_verify
     ):
         """有効な認証でのセキュアエンドポイントアクセス"""
         # モック設定
         mock_verify.return_value = "user"
-        mock_secure_verify.return_value = "user"
 
         mock_data = {
             "Close": [100, 101, 102],
@@ -215,29 +210,25 @@
         assert response.json()["status"] == "healthy"
 
     @patch("api.secure_endpoints.verify_token")
-    @patch("api.security.verify_token")
     def test_admin_only_endpoint_user_access(
-        self, mock_verify, mock_secure_verify
+        self, mock_verify
     ):
         """管理者専用エンドポイントへの一般ユーザーアクセス"""
         # 一般ユーザーとして認証
         mock_verify.return_value = "user"
-        mock_secure_verify.return_value = "user"
 
         headers = {"Authorization": "Bearer user_token_basic_2024"}
         response = self.client.get("/secure/analysis/7203", headers=headers)
         assert response.status_code == 403  # Forbidden
 
     @patch("api.secure_endpoints.verify_token")
-    @patch("api.security.verify_token")
     @patch("data.stock_data.StockDataProvider")
     def test_admin_only_endpoint_admin_access(
-        self, mock_provider, mock_verify, mock_secure_verify
+        self, mock_provider, mock_verify
     ):
         """管理者専用エンドポイントへの管理者アクセス"""
         # 管理者として認証
         mock_verify.return_value = "administrator"
-        mock_secure_verify.return_value = "administrator"
 
         mock_data = {
             "Close": [100, 101, 102, 103, 104] * 20,  # 十分なデータ
@@ -267,14 +258,12 @@
             assert response.json()["analyst"] == "administrator"
 
     @patch("api.secure_endpoints.verify_token")
-    @patch("api.security.verify_token")
     def test_batch_endpoint_symbol_limit_user(
-        self, mock_verify, mock_secure_verify
+        self, mock_verify
     ):
         """バッチエンドポイントの銘柄数制限（一般ユーザー）"""
         # 一般ユーザーとして認証
         mock_verify.return_value = "user"
-        mock_secure_verify.return_value = "user"
 
         # 制限を超える銘柄数
         symbols = [f"stock{i}" for i in range(15)]  # 15銘柄（制限10を超過）
@@ -288,15 +277,13 @@
         assert response.status_code == 400  # Bad Request
 
     @patch("api.secure_endpoints.verify_token")
-    @patch("api.security.verify_token")
     @patch("data.stock_data.StockDataProvider")
     def test_batch_endpoint_symbol_limit_admin(
-        self, mock_provider, mock_verify, mock_secure_verify
+        self, mock_provider, mock_verify
     ):
         """バッチエンドポイントの銘柄数制限（管理者）"""
         # 管理者として認証
         mock_verify.return_value = "administrator"
-        mock_secure_verify.return_value = "administrator"
 
         mock_data = {
             "Close": [100, 101, 102],
@@ -341,11 +328,9 @@
         self.client = TestClient(self.app)
 
     @patch("api.secure_endpoints.verify_token")
-    @patch("api.security.verify_token")
-    def test_invalid_stock_symbol(self, mock_verify, mock_secure_verify):
+    def test_invalid_stock_symbol(self, mock_verify):
         """無効な銘柄コードの検証"""
         mock_verify.return_value = "user"
-        mock_secure_verify.return_value = "user"
 
         headers = {"Authorization": "Bearer user_token_basic_2024"}
         # 無効な銘柄コード
@@ -353,11 +338,9 @@
         assert response.status_code == 400  # Bad Request
 
     @patch("api.secure_endpoints.verify_token")
-    @patch("api.security.verify_token")
-    def test_invalid_period(self, mock_verify, mock_secure_verify):
+    def test_invalid_period(self, mock_verify):
         """無効な期間の検証"""
         mock_verify.return_value = "user"
-        mock_secure_verify.return_value = "user"
 
         headers = {"Authorization": "Bearer user_token_basic_2024"}
         # 無効な期間
@@ -367,11 +350,9 @@
         assert response.status_code == 400  # Bad Request
 
     @patch("api.secure_endpoints.verify_token")
-    @patch("api.security.verify_token")
-    def test_sql_injection_attempt(self, mock_verify, mock_secure_verify):
+    def test_sql_injection_attempt(self, mock_verify):
         """SQLインジェクション試行の検証"""
         mock_verify.return_value = "user"
-        mock_secure_verify.return_value = "user"
 
         headers = {"Authorization": "Bearer user_token_basic_2024"}
         # SQLインジェクション試行
@@ -381,19 +362,13 @@
         assert response.status_code == 400  # Bad Request
 
     @patch("api.secure_endpoints.verify_token")
-    @patch("api.security.verify_token")
-    def test_xss_attempt(self, mock_verify, mock_secure_verify):
+    def test_xss_attempt(self, mock_verify):
         """XSS試行の検証"""
         mock_verify.return_value = "user"
-        mock_secure_verify.return_value = "user"
 
         headers = {"Authorization": "Bearer user_token_basic_2024"}
         # XSS試行
         response = self.client.get(
             "/secure/stock/<script>alert('xss')</script>/data", headers=headers
         )
-<<<<<<< HEAD
-        assert response.status_code in {400, 404}  # Bad Request or route rejection
-=======
-        assert response.status_code in (400, 404)
->>>>>>> da64bec8
+        assert response.status_code in {400, 404}  # Bad Request or route rejection