--- conflicted
+++ resolved
@@ -1,11 +1,4 @@
 import os
-<<<<<<< HEAD
-
-os.environ.setdefault("CLSTOCK_DEV_KEY", "dev-key")
-os.environ.setdefault("CLSTOCK_ADMIN_KEY", "admin-key")
-
-=======
->>>>>>> 8f3eb44e
 import pandas as pd
 from datetime import datetime
 
@@ -117,11 +110,8 @@
     )
 
     assert response.status_code == 200
-<<<<<<< HEAD
     mock_verify_token.assert_called_once_with("test-token")
     mock_predictor.get_top_recommendations.assert_called_once_with(50)
-=======
-    assert call_counter["count"] == 1
 
 
 def test_get_recommendations_returns_closed_after_15(monkeypatch):
@@ -149,5 +139,4 @@
     )
 
     assert response.status_code == 200
-    assert response.json()["market_status"] == "市場営業時間外"
->>>>>>> 8f3eb44e
+    assert response.json()["market_status"] == "市場営業時間外"