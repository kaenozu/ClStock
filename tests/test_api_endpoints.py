--- conflicted
+++ resolved
@@ -1,8 +1,4 @@
 import os
-<<<<<<< HEAD
-
-=======
->>>>>>> 33e27cef
 import pandas as pd
 from datetime import datetime
 
@@ -10,13 +6,8 @@
 from fastapi.testclient import TestClient
 from unittest.mock import MagicMock, patch
 
-<<<<<<< HEAD
-os.environ.setdefault("CLSTOCK_DEV_KEY", "test-dev-key")
-os.environ.setdefault("CLSTOCK_ADMIN_KEY", "test-admin-key")
-=======
 os.environ.setdefault("CLSTOCK_DEV_KEY", "test-key")
 os.environ.setdefault("CLSTOCK_ADMIN_KEY", "admin-key")
->>>>>>> 33e27cef
 
 from api.endpoints import router
 from models.recommendation import StockRecommendation
@@ -59,50 +50,28 @@
 
 
 @patch("api.endpoints.StockDataProvider")
-<<<<<<< HEAD
-def test_get_stock_data_accepts_suffix_symbol(mock_provider_cls):
-=======
 def test_get_stock_data_accepts_suffix_symbols(mock_provider_cls):
->>>>>>> 33e27cef
     app = FastAPI()
     app.include_router(router)
     client = TestClient(app)
 
     mock_provider = MagicMock()
-<<<<<<< HEAD
-    mock_provider.get_all_stock_symbols.return_value = ["7203"]
-    mock_provider.jp_stock_codes = {"7203": "Test Corp"}
-
-    single_row_df = pd.DataFrame(
-        {
-            "Close": [100.0],
-            "Volume": [1500],
-=======
     mock_provider.get_all_stock_symbols.return_value = {"7203": "Test Corp"}
 
     suffix_df = pd.DataFrame(
         {
             "Close": [200.0],
             "Volume": [2500],
->>>>>>> 33e27cef
             "SMA_20": [None],
             "SMA_50": [None],
             "RSI": [None],
             "MACD": [None],
         },
-<<<<<<< HEAD
-        index=pd.date_range("2024-01-01", periods=1),
-    )
-
-    mock_provider.get_stock_data.return_value = single_row_df
-    mock_provider.calculate_technical_indicators.return_value = single_row_df
-=======
         index=pd.date_range("2024-02-01", periods=1),
     )
 
     mock_provider.get_stock_data.return_value = suffix_df
     mock_provider.calculate_technical_indicators.return_value = suffix_df
->>>>>>> 33e27cef
     mock_provider.get_financial_metrics.return_value = {}
 
     mock_provider_cls.return_value = mock_provider
@@ -110,12 +79,6 @@
     response = client.get("/stock/7203.T/data?period=1mo")
 
     assert response.status_code == 200
-<<<<<<< HEAD
-    payload = response.json()
-    assert payload["symbol"] == "7203.T"
-    assert payload["company_name"] == "Test Corp"
-=======
->>>>>>> 33e27cef
 
 
 @patch("api.endpoints.StockDataProvider")
@@ -177,8 +140,7 @@
     )
 
     assert response.status_code == 200
-<<<<<<< HEAD
-    assert call_counter["count"] == 1
+    assert response.json()["market_status"] == "市場営業時間外"
 
 
 @patch("api.endpoints.verify_token")
@@ -194,7 +156,7 @@
     mock_verify_token.return_value = None
 
     mock_provider = MagicMock()
-    mock_provider.get_all_stock_symbols.return_value = ["7203"]
+    mock_provider.get_all_stock_symbols.return_value = {"7203": "Test Corp"}
     mock_provider.jp_stock_codes = {"7203": "Test Corp"}
     mock_provider_cls.return_value = mock_provider
 
@@ -226,7 +188,4 @@
     assert response.status_code == 200
     payload = response.json()
     assert payload["symbol"] == "7203.T"
-    assert payload["company_name"] == "Test Corp"
-=======
-    assert response.json()["market_status"] == "市場営業時間外"
->>>>>>> 33e27cef
+    assert payload["company_name"] == "Test Corp"