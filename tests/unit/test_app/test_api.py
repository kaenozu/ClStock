--- conflicted
+++ resolved
@@ -79,11 +79,7 @@
     @pytest.mark.api
     def test_get_recommendations_endpoint(self, client, sample_recommendation):
         """推奨銘柄ランキングエンドポイントのテスト"""
-<<<<<<< HEAD
-        with patch("api.endpoints.StockPredictor") as mock_predictor_class:
-=======
-        with patch("api.endpoints.MLStockPredictor") as mock_predictor_class:
->>>>>>> f556a30e
+        with patch("api.endpoints.MLStockPredictor") as mock_predictor_class:
             mock_predictor = Mock()
             mock_predictor.get_top_recommendations.return_value = [
                 sample_recommendation
@@ -110,11 +106,7 @@
     @pytest.mark.api
     def test_get_recommendations_with_params(self, client, sample_recommendation):
         """パラメータ付き推奨銘柄エンドポイントのテスト"""
-<<<<<<< HEAD
-        with patch("api.endpoints.StockPredictor") as mock_predictor_class:
-=======
-        with patch("api.endpoints.MLStockPredictor") as mock_predictor_class:
->>>>>>> f556a30e
+        with patch("api.endpoints.MLStockPredictor") as mock_predictor_class:
             mock_predictor = Mock()
             recommendations = [sample_recommendation] * 3
             for i, rec in enumerate(recommendations):
@@ -149,13 +141,8 @@
     @pytest.mark.api
     def test_get_single_recommendation_endpoint(self, client, sample_recommendation):
         """特定銘柄推奨エンドポイントのテスト"""
-<<<<<<< HEAD
-        with patch("api.endpoints.StockPredictor") as mock_predictor_class, patch(
-            "data.stock_data.StockDataProvider"
-=======
         with patch("api.endpoints.MLStockPredictor") as mock_predictor_class, patch(
             "api.endpoints.StockDataProvider"
->>>>>>> f556a30e
         ) as mock_provider_class:
 
             mock_predictor = Mock()
@@ -249,11 +236,7 @@
     @pytest.mark.api
     def test_api_error_handling(self, client):
         """API エラーハンドリングのテスト"""
-<<<<<<< HEAD
-        with patch("api.endpoints.StockPredictor") as mock_predictor_class:
-=======
-        with patch("api.endpoints.MLStockPredictor") as mock_predictor_class:
->>>>>>> f556a30e
+        with patch("api.endpoints.MLStockPredictor") as mock_predictor_class:
             mock_predictor = Mock()
             mock_predictor.get_top_recommendations.side_effect = Exception("Test error")
             mock_predictor_class.return_value = mock_predictor
@@ -267,11 +250,7 @@
     @pytest.mark.api
     def test_market_status_logic(self, client, sample_recommendation):
         """市場状況判定ロジックのテスト"""
-<<<<<<< HEAD
-        with patch("api.endpoints.StockPredictor") as mock_predictor_class:
-=======
-        with patch("api.endpoints.MLStockPredictor") as mock_predictor_class:
->>>>>>> f556a30e
+        with patch("api.endpoints.MLStockPredictor") as mock_predictor_class:
             mock_predictor = Mock()
             mock_predictor.get_top_recommendations.return_value = [
                 sample_recommendation
