--- conflicted
+++ resolved
@@ -96,7 +96,9 @@
         settings = get_settings()
         universe = get_target_universe()
 
-<<<<<<< HEAD
+        # settings.target_stocks が universe.english_names と等しいことを確認
+        assert settings.target_stocks == universe.english_names
+
         # README記載の通り、デフォルトでは31銘柄が設定されていることを確認
         assert len(settings.target_stocks) >= 31
 
@@ -111,9 +113,6 @@
         for code, name in expected_stocks.items():
             assert code in settings.target_stocks
             assert settings.target_stocks[code] == name
-=======
-        assert settings.target_stocks == universe.english_names
->>>>>>> a3c33a83
 
     @patch.dict(
         os.environ,
