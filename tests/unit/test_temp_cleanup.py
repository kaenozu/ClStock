--- conflicted
+++ resolved
@@ -48,7 +48,6 @@
     assert not temp_dir.exists()
 
 
-<<<<<<< HEAD
 def test_cleanup_by_pattern_removes_unwanted_paths(cleanup_manager, tmp_path):
     obsolete_file = tmp_path / "obsolete_file.log"
     obsolete_file.write_text("log")
@@ -66,7 +65,8 @@
     assert not obsolete_file.exists()
     assert not obsolete_dir.exists()
     assert keep_file.exists()
-=======
+
+
 def test_cleanup_unnecessary_files_removes_non_whitelisted(cleanup_manager, tmp_path):
     base_dir = tmp_path / "artifacts"
     base_dir.mkdir()
@@ -96,5 +96,4 @@
         str(missing_dir), required_entries={"keep.txt"}
     )
 
-    assert removed == []
->>>>>>> a0e9bc02
+    assert removed == []