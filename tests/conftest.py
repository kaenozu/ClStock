<<<<<<< HEAD
import os
import sys
from datetime import datetime, timedelta
from unittest.mock import Mock, patch

import pandas as pd
import pytest
import unittest.mock as _mock
from unittest.mock import MagicMock

# プロジェクトルートをパスに追加
sys.path.insert(0, os.path.dirname(os.path.dirname(os.path.abspath(__file__))))

from models.recommendation import StockRecommendation


_mock.Mock = MagicMock


@pytest.fixture
def mock_stock_data():
=======
import pytest
import sys
import os
from unittest.mock import Mock, patch
try:
    import pandas as pd
except ModuleNotFoundError:  # pragma: no cover - optional dependency for tests
    pd = None
from datetime import datetime, timedelta

# プロジェクトルートをパスに追加
sys.path.insert(0, os.path.dirname(os.path.dirname(os.path.abspath(__file__))))


import unittest.mock as _mock
from unittest.mock import MagicMock

_mock.Mock = MagicMock

@pytest.fixture
def mock_stock_data():
>>>>>>> 550f222b
    """Mock stock data for testing (default 1 year)"""
    return generate_mock_stock_data()


def generate_mock_stock_data(period="1y", symbol="7203", company_name="トヨタ自動車"):
    """Generate mock data corresponding to period parameter

    Args:
        period: Period ('1y', '6mo', '3mo', '1mo', '5d' etc.)
        symbol: Stock symbol
        company_name: Company name

    Returns:
        pd.DataFrame: Stock price data
    """
    if pd is None:
        pytest.skip("pandas is required for mock stock data fixtures")
    # Parse period parameter
    if period == "1y":
        days = 365
    elif period == "6mo":
        days = 180
    elif period == "3mo":
        days = 90
    elif period == "1mo":
        days = 30
    elif period == "5d":
        days = 5
    elif period == "1d":
        days = 1
    else:
        # Default is 1 year
        days = 365

    # Calculate start date with end date as today
    end_date = datetime.now().date()
    start_date = end_date - timedelta(days=days)

    dates = pd.date_range(start=start_date, end=end_date, freq="D")

    data = pd.DataFrame(
        {
            "Open": [100 + i * 0.1 for i in range(len(dates))],
            "High": [102 + i * 0.1 for i in range(len(dates))],
            "Low": [98 + i * 0.1 for i in range(len(dates))],
            "Close": [101 + i * 0.1 for i in range(len(dates))],
            "Volume": [1000000 + i * 1000 for i in range(len(dates))],
            "Symbol": [symbol] * len(dates),
            "CompanyName": [company_name] * len(dates),
        },
        index=dates,
    )
    return data


@pytest.fixture
def sample_recommendation() -> StockRecommendation:
    """Provide a representative stock recommendation object for API tests."""

    return StockRecommendation(
        rank=1,
        symbol="7203",
        company_name="トヨタ自動車",
        buy_timing="押し目買いを検討",
        target_price=2300.0,
        stop_loss=2000.0,
        profit_target_1=2400.0,
        profit_target_2=2500.0,
        holding_period="1～2か月",
        score=85.0,
        current_price=2100.0,
        recommendation_reason="テクニカル指標が上昇トレンドを示唆",
    )


@pytest.fixture
def mock_yfinance():
    """Mock for yfinance"""
    with patch("yfinance.Ticker") as mock_ticker:
        if pd is None:
            pytest.skip("pandas is required for yfinance fixtures")
        mock_ticker_instance = Mock()
        mock_ticker_instance.history.return_value = pd.DataFrame(
            {
                "Open": [100, 101, 102],
                "High": [102, 103, 104],
                "Low": [98, 99, 100],
                "Close": [101, 102, 103],
                "Volume": [1000000, 1100000, 1200000],
            }
        )
        mock_ticker_instance.info = {
            "marketCap": 1000000000,
            "trailingPE": 15.0,
            "priceToBook": 1.2,
            "dividendYield": 0.02,
            "returnOnEquity": 0.15,
            "currentPrice": 103.0,
            "targetMeanPrice": 110.0,
            "recommendationMean": 2.0,
        }
        mock_ticker.return_value = mock_ticker_instance
        yield mock_ticker_instance
<|MERGE_RESOLUTION|>--- conflicted
+++ resolved
@@ -1,13 +1,10 @@
-<<<<<<< HEAD
 import os
 import sys
 from datetime import datetime, timedelta
-from unittest.mock import Mock, patch
+from unittest.mock import Mock, patch, MagicMock
 
 import pandas as pd
 import pytest
-import unittest.mock as _mock
-from unittest.mock import MagicMock
 
 # プロジェクトルートをパスに追加
 sys.path.insert(0, os.path.dirname(os.path.dirname(os.path.abspath(__file__))))
@@ -15,34 +12,8 @@
 from models.recommendation import StockRecommendation
 
 
-_mock.Mock = MagicMock
-
-
 @pytest.fixture
 def mock_stock_data():
-=======
-import pytest
-import sys
-import os
-from unittest.mock import Mock, patch
-try:
-    import pandas as pd
-except ModuleNotFoundError:  # pragma: no cover - optional dependency for tests
-    pd = None
-from datetime import datetime, timedelta
-
-# プロジェクトルートをパスに追加
-sys.path.insert(0, os.path.dirname(os.path.dirname(os.path.abspath(__file__))))
-
-
-import unittest.mock as _mock
-from unittest.mock import MagicMock
-
-_mock.Mock = MagicMock
-
-@pytest.fixture
-def mock_stock_data():
->>>>>>> 550f222b
     """Mock stock data for testing (default 1 year)"""
     return generate_mock_stock_data()
 
@@ -145,4 +116,4 @@
             "recommendationMean": 2.0,
         }
         mock_ticker.return_value = mock_ticker_instance
-        yield mock_ticker_instance
+        yield mock_ticker_instance