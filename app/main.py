--- conflicted
+++ resolved
@@ -1,4 +1,3 @@
-<<<<<<< HEAD
 from fastapi import FastAPI
 from fastapi.responses import JSONResponse
 from typing import List, Optional
@@ -37,39 +36,4 @@
     except ValueError:
         port = 8000
 
-    uvicorn.run(app, host=host, port=port)
-=======
-from fastapi import FastAPI
-
-
-import uvicorn
-
-from api.endpoints import router
-
-
-app = FastAPI(
-    title="ClStock - 中期的な推奨銘柄予想API",
-    description="初心者向け株式銘柄推奨システム",
-    version="1.0.0",
-)
-
-app.include_router(router, prefix="/api/v1")
-
-
-@app.get("/")
-async def root():
-    return {"message": "ClStock API is running"}
-
-
-@app.get("/health")
-async def health_check():
-    return {"status": "healthy"}
-
-
-if __name__ == "__main__":
-    # セキュリティ向上: 開発環境でのみ0.0.0.0を使用
-    import os
-    host = os.environ.get("HOST", "127.0.0.1")
-    port = int(os.environ.get("PORT", "8000"))
-    uvicorn.run(app, host=host, port=port)
->>>>>>> 19172fdd
+    uvicorn.run(app, host=host, port=port)