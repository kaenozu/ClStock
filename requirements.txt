# ClStock 株式予測システム 依存関係
# 84.6%精度達成の高品質投資システム

# Core Data Processing
<<<<<<< HEAD
pandas>=1.5.0,<3.0.0  # Python 3.8+ compatibility
numpy>=1.21.0,<2.0.0  # Python 3.8+ compatibility

# Machine Learning
scikit-learn>=1.1.0  # Python 3.8+ compatibility
xgboost>=1.6.0  # Python 3.8+ compatibility
lightgbm>=3.3.0  # Python 3.8+ compatibility
joblib>=1.2.0  # Python 3.8+ compatibility
=======
pandas<3.0.0,>=1.5.0
numpy<2.0.0,>=1.21.0

# Machine Learning
scikit-learn>=1.1.0
xgboost>=1.6.0
lightgbm>=3.3.0
joblib>=1.2.0
>>>>>>> ed0f90e3

# Financial Data
yfinance>=0.2.0

# Web Framework
<<<<<<< HEAD
fastapi>=0.85.0  # Python 3.8+ compatibility
uvicorn[standard]>=0.18.0  # Python 3.8+ compatibility
pydantic>=1.10.0  # Python 3.8+ compatibility
python-multipart>=0.0.5  # Python 3.8+ compatibility

# Scientific Computing
scipy>=1.9.0  # Python 3.8+ compatibility

# Visualization
matplotlib>=3.5.0  # Python 3.8+ compatibility
seaborn>=0.11.0  # Python 3.8+ compatibility

# Utilities
requests>=2.25.0  # Python 3.8+ compatibility
=======
fastapi>=0.85.0
uvicorn[standard]>=0.18.0
pydantic>=1.10.0
python-multipart>=0.0.5

# Scientific Computing
scipy>=1.9.0

# Visualization
matplotlib>=3.5.0
seaborn>=0.11.0

# Utilities
requests>=2.25.0
>>>>>>> ed0f90e3
python-dateutil>=2.8.0
feedparser>=6.0.0  # RSS解析（ニュースセンチメント分析）

# Development Tools (品質向上済み)
<<<<<<< HEAD
black>=22.0.0  # Python 3.8+ compatibility
flake8>=5.0.0  # Python 3.8+ compatibility
mypy>=0.991  # Python 3.8+ compatibility
pytest>=6.2.0  # Python 3.8+ compatibility
pytest-cov>=3.0.0  # Python 3.8+ compatibility
bandit>=1.7.0
safety>=2.0.0

# Type Stubs (型注釈完全化) - Python 3.9+ compatibility
=======
black>=22.0.0
flake8>=5.0.0
mypy>=0.991
pytest>=6.2.0
pytest-cov>=3.0.0
bandit>=1.7.0
safety>=2.0.0

# Type Stubs (型注釈完全化)
>>>>>>> ed0f90e3
types-requests>=2.32.0

# Deep Learning (オプション - 84.6%を超えられず)
# tensorflow>=2.13.0,<2.14.0
# keras>=2.13.0,<2.14.0

# 将来実装用 (Phase 2-4)
# redis>=4.5.0  # 高速キャッシュ
# line-bot-sdk>=3.0.0  # LINE通知
# transformers>=4.30.0  # ニュースセンチメント分析
# torch>=2.0.0  # PyTorch<|MERGE_RESOLUTION|>--- conflicted
+++ resolved
@@ -2,7 +2,6 @@
 # 84.6%精度達成の高品質投資システム
 
 # Core Data Processing
-<<<<<<< HEAD
 pandas>=1.5.0,<3.0.0  # Python 3.8+ compatibility
 numpy>=1.21.0,<2.0.0  # Python 3.8+ compatibility
 
@@ -11,22 +10,11 @@
 xgboost>=1.6.0  # Python 3.8+ compatibility
 lightgbm>=3.3.0  # Python 3.8+ compatibility
 joblib>=1.2.0  # Python 3.8+ compatibility
-=======
-pandas<3.0.0,>=1.5.0
-numpy<2.0.0,>=1.21.0
-
-# Machine Learning
-scikit-learn>=1.1.0
-xgboost>=1.6.0
-lightgbm>=3.3.0
-joblib>=1.2.0
->>>>>>> ed0f90e3
 
 # Financial Data
 yfinance>=0.2.0
 
 # Web Framework
-<<<<<<< HEAD
 fastapi>=0.85.0  # Python 3.8+ compatibility
 uvicorn[standard]>=0.18.0  # Python 3.8+ compatibility
 pydantic>=1.10.0  # Python 3.8+ compatibility
@@ -41,27 +29,10 @@
 
 # Utilities
 requests>=2.25.0  # Python 3.8+ compatibility
-=======
-fastapi>=0.85.0
-uvicorn[standard]>=0.18.0
-pydantic>=1.10.0
-python-multipart>=0.0.5
-
-# Scientific Computing
-scipy>=1.9.0
-
-# Visualization
-matplotlib>=3.5.0
-seaborn>=0.11.0
-
-# Utilities
-requests>=2.25.0
->>>>>>> ed0f90e3
 python-dateutil>=2.8.0
 feedparser>=6.0.0  # RSS解析（ニュースセンチメント分析）
 
 # Development Tools (品質向上済み)
-<<<<<<< HEAD
 black>=22.0.0  # Python 3.8+ compatibility
 flake8>=5.0.0  # Python 3.8+ compatibility
 mypy>=0.991  # Python 3.8+ compatibility
@@ -71,17 +42,6 @@
 safety>=2.0.0
 
 # Type Stubs (型注釈完全化) - Python 3.9+ compatibility
-=======
-black>=22.0.0
-flake8>=5.0.0
-mypy>=0.991
-pytest>=6.2.0
-pytest-cov>=3.0.0
-bandit>=1.7.0
-safety>=2.0.0
-
-# Type Stubs (型注釈完全化)
->>>>>>> ed0f90e3
 types-requests>=2.32.0
 
 # Deep Learning (オプション - 84.6%を超えられず)
@@ -92,4 +52,4 @@
 # redis>=4.5.0  # 高速キャッシュ
 # line-bot-sdk>=3.0.0  # LINE通知
 # transformers>=4.30.0  # ニュースセンチメント分析
-# torch>=2.0.0  # PyTorch+torch>=2.0.0  # PyTorch