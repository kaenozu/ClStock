--- conflicted
+++ resolved
@@ -159,23 +159,11 @@
             )
 
         technical_data = data_provider.calculate_technical_indicators(data)
-<<<<<<< HEAD
-        actual_ticker = lookup_symbol
-        if "ActualTicker" in technical_data.columns:
-            actual_ticker_series = technical_data["ActualTicker"].dropna()
-            if not actual_ticker_series.empty:
-                latest_actual_ticker = actual_ticker_series.iloc[-1]
-                if pd.notna(latest_actual_ticker):
-                    latest_actual_ticker = str(latest_actual_ticker).strip()
-                    if latest_actual_ticker:
-                        actual_ticker = latest_actual_ticker
-=======
         actual_ticker_value = lookup_symbol
         if "ActualTicker" in technical_data.columns:
             latest_actual_ticker = technical_data["ActualTicker"].dropna()
             if not latest_actual_ticker.empty:
                 actual_ticker_value = str(latest_actual_ticker.iloc[-1])
->>>>>>> ec38beea
         raw_financial_metrics = (
             data_provider.get_financial_metrics(lookup_symbol) or {}
         )
@@ -186,11 +174,7 @@
         financial_metrics["symbol"] = validated_symbol
         if "company_name" in financial_metrics or company_name != lookup_symbol:
             financial_metrics["company_name"] = company_name
-<<<<<<< HEAD
-        financial_metrics.setdefault("actual_ticker", actual_ticker)
-=======
         financial_metrics.setdefault("actual_ticker", actual_ticker_value)
->>>>>>> ec38beea
 
         current_price = float(technical_data["Close"].iloc[-1])
         price_change = 0.0
