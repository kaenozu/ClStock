"""
Security middleware for the ClStock API
"""

from fastapi import FastAPI, Request, HTTPException, Depends
from fastapi.security import HTTPBearer, HTTPAuthorizationCredentials
from typing import Dict, Callable, Optional, Set
import time

import os

from functools import wraps
from utils.logger_config import get_logger

logger = get_logger(__name__)

def _mask_token(token: Optional[str], visible_chars: int = 4) -> str:
    """Return a masked representation of the provided token."""

    if not token:
        return ""

    visible_chars = max(0, min(visible_chars, len(token)))
    masked_length = len(token) - visible_chars
    return token[:visible_chars] + ("*" * masked_length)

_env_cache: Dict[str, Optional[str]] = {}
_logged_missing_env_vars: Set[str] = set()
_env_tokens_cache: Dict[str, str] = {}
_env_tokens_cache_sources: Dict[str, Optional[str]] = {}
_TEST_TOKEN_FLAG = "API_ENABLE_TEST_TOKENS"
_TEST_TOKENS = {
    "admin_token_secure_2024": "administrator",
    "user_token_basic_2024": "user",
}


def _redact_secret(value: Optional[str], visible: int = 4) -> str:
    """Create a redacted representation for sensitive values."""

    if value is None:
        return "<none>"

    if value == "":
        return "<empty>"

    visible = max(1, visible)

    if len(value) <= visible:
        return "***"

    if len(value) <= visible * 2:
        return f"{value[:visible]}***"

    return f"{value[:visible]}***{value[-visible:]}"

def reset_env_token_cache() -> None:
    """Reset cached environment token values and warning tracking."""

    _env_cache.clear()
    _logged_missing_env_vars.clear()
    _env_tokens_cache.clear()
    _env_tokens_cache_sources.clear()

def _load_required_env_var(var_name: str) -> str:
    """Fetch an environment variable or raise an explicit error."""

    value = os.getenv(var_name)
    if not value:
        raise RuntimeError(
            f"Missing required environment variable: {var_name}. "
            "Set this variable before starting the application."
        )
    return value


def _initialize_api_keys() -> Dict[str, str]:
    """Initialize API keys from config or environment variables."""

    try:
        from config.secrets import API_KEYS as secrets_api_keys  # type: ignore

        if not secrets_api_keys:
            raise RuntimeError("config.secrets.API_KEYS is empty")

        return dict(secrets_api_keys)
    except ImportError:
        dev_key = _load_required_env_var("CLSTOCK_DEV_KEY")
        admin_key = _load_required_env_var("CLSTOCK_ADMIN_KEY")
        return {
            dev_key: "developer",
            admin_key: "administrator",
        }


def _get_env_with_warning(var_name: str) -> Optional[str]:
    """
    環境変数を取得し、存在しない場合は警告をログに出力します。

    Args:
        var_name: 取得する環境変数名

    Returns:
        環境変数の値。存在しない場合は None。
    """
    if var_name in _env_cache:
        return _env_cache[var_name]

    value = os.getenv(var_name)
    if not value and var_name not in _logged_missing_env_vars:
        logger.warning(f"{var_name} environment variable not set")
        _logged_missing_env_vars.add(var_name)

    _env_cache[var_name] = value
    return value


def _get_env_tokens_from_cache() -> Dict[str, str]:
    """Fetch cached environment-based tokens, refreshing if necessary."""

    admin_token = _get_env_with_warning("API_ADMIN_TOKEN")
    user_token = _get_env_with_warning("API_USER_TOKEN")

    current_sources = {
        "API_ADMIN_TOKEN": admin_token,
        "API_USER_TOKEN": user_token,
    }

    if current_sources != _env_tokens_cache_sources:
        _env_tokens_cache.clear()

        if admin_token:
            _env_tokens_cache[admin_token] = "administrator"

        if user_token:
            _env_tokens_cache[user_token] = "user"

        _env_tokens_cache_sources.clear()
        _env_tokens_cache_sources.update(current_sources)

    return _env_tokens_cache

# Simple in-memory storage for rate limiting
# In production, you would use Redis or similar
rate_limit_storage: Dict[str, Dict[str, int]] = {}

API_KEYS: Dict[str, str] = _initialize_api_keys()
ALLOW_TEST_TOKENS = False
TEST_TOKENS: Dict[str, str] = dict(_TEST_TOKENS)


def configure_security(
    api_keys: Optional[Dict[str, str]] = None,
    test_tokens: Optional[Dict[str, str]] = None,
    enable_test_tokens: Optional[bool] = None,
) -> None:
    """Configure security settings, primarily for testing purposes."""

    global API_KEYS, TEST_TOKENS, ALLOW_TEST_TOKENS

    if api_keys is not None:
        if not api_keys:
            raise ValueError("api_keys cannot be empty")
        API_KEYS = dict(api_keys)

    if test_tokens is not None:
        TEST_TOKENS = dict(test_tokens)

    if enable_test_tokens is not None:
        ALLOW_TEST_TOKENS = enable_test_tokens

security = HTTPBearer()


class RateLimiter:
    """Simple rate limiter for API endpoints"""

    def __init__(self, max_requests: int = 100, window_seconds: int = 60):
        self.max_requests = max_requests
        self.window_seconds = window_seconds

    def is_allowed(self, client_id: str, endpoint: str) -> bool:
        """Check if client is allowed to make request"""
        current_time = int(time.time())
        key = f"{client_id}:{endpoint}"

        if key not in rate_limit_storage:
            rate_limit_storage[key] = {
                "count": 1,
                "reset_time": current_time + self.window_seconds,
            }
            return True

        client_data = rate_limit_storage[key]

        # Check if window has expired
        if current_time > client_data["reset_time"]:
            # Reset window
            client_data["count"] = 1
            client_data["reset_time"] = current_time + self.window_seconds
            return True

        # Check if limit exceeded
        if client_data["count"] >= self.max_requests:
            return False

        # Increment count
        client_data["count"] += 1
        return True

    def get_remaining_requests(self, client_id: str, endpoint: str) -> int:
        """Get remaining requests for client"""
        key = f"{client_id}:{endpoint}"

        if key not in rate_limit_storage:
            return self.max_requests

        client_data = rate_limit_storage[key]
        current_time = int(time.time())

        if current_time > client_data["reset_time"]:
            return self.max_requests

        return max(0, self.max_requests - client_data["count"])

    def get_reset_time(self, client_id: str, endpoint: str) -> int:
        """Get reset time for client"""
        key = f"{client_id}:{endpoint}"

        if key not in rate_limit_storage:
            return int(time.time()) + self.window_seconds

        return rate_limit_storage[key]["reset_time"]


def verify_api_key(
    credentials: HTTPAuthorizationCredentials = Depends(security),
) -> str:
    """Verify API key and return user type"""
    token = credentials.credentials

    if token not in API_KEYS:
<<<<<<< HEAD
        logger.warning(
            "Invalid API key attempt: %s",
            _redact_secret(token),
        )
=======
        logger.warning(f"Invalid API key attempt: {_mask_token(token)}")
>>>>>>> 5dd80e56
        raise HTTPException(status_code=401, detail="Invalid API key")

    user_type = API_KEYS[token]
    logger.info(f"API key verified for user type: {user_type}")
    return user_type


def _is_test_token_flag_enabled() -> bool:
    """Check if the environment flag for test tokens is enabled."""

    flag_value = os.getenv(_TEST_TOKEN_FLAG, "").strip().lower()
    return flag_value in {"1", "true", "yes", "on"}


def _should_include_test_tokens() -> bool:
    """テスト用トークンを許可するかを判定"""

    return ALLOW_TEST_TOKENS or _is_test_token_flag_enabled()


def _build_allowed_tokens() -> Dict[str, str]:
    """許可されたトークンの一覧を構築"""

    tokens = dict(API_KEYS)

    env_tokens = _get_env_tokens_from_cache()
    tokens.update(env_tokens)

    if _should_include_test_tokens():
        if _is_test_token_flag_enabled():
            logger.warning(
                "Test tokens enabled via environment flag. Do not use in production."
            )
        elif ALLOW_TEST_TOKENS:
            logger.warning(
                "Test tokens enabled via configuration. Do not use in production."
            )
        tokens.update(TEST_TOKENS)

    return tokens


def verify_token(token: str) -> str:
    """トークン検証関数（互換性のため）"""
    if not token:
        raise HTTPException(status_code=401, detail="Invalid token")

    allowed_tokens = _build_allowed_tokens()

    if token not in allowed_tokens:
<<<<<<< HEAD
        logger.warning(
            "Invalid token attempt: %s",
            _redact_secret(token),
        )
=======
        logger.warning(f"Invalid token attempt: {_mask_token(token)}")
>>>>>>> 5dd80e56
        raise HTTPException(status_code=401, detail="Invalid token")

    user_type = allowed_tokens[token]
    logger.info(f"Token verified for user type: {user_type}")
    return user_type


def require_role(required_role: str):
    """Dependency to require specific role"""

    def role_checker(user_type: str = Depends(verify_api_key)) -> str:
        if required_role == "admin" and user_type != "administrator":
            raise HTTPException(status_code=403, detail="Insufficient permissions")
        return user_type

    return role_checker


def rate_limit(max_requests: int = 100, window_seconds: int = 60):
    """Rate limiting decorator"""
    limiter = RateLimiter(max_requests, window_seconds)

    def decorator(func: Callable):
        @wraps(func)
        async def wrapper(request: Request, *args, **kwargs):
            client_ip = request.client.host if request.client else "unknown"
            endpoint = request.url.path

            if not limiter.is_allowed(client_ip, endpoint):
                reset_time = limiter.get_reset_time(client_ip, endpoint)
                remaining = limiter.get_remaining_requests(client_ip, endpoint)

                logger.warning(f"Rate limit exceeded for {client_ip} on {endpoint}")

                raise HTTPException(
                    status_code=429,
                    detail={
                        "error": "Rate limit exceeded",
                        "remaining": remaining,
                        "reset_time": reset_time,
                    },
                )

            # Add rate limit headers to response
            response = await func(request, *args, **kwargs)

            remaining = limiter.get_remaining_requests(client_ip, endpoint)
            reset_time = limiter.get_reset_time(client_ip, endpoint)

            if hasattr(response, "headers"):
                response.headers["X-RateLimit-Remaining"] = str(remaining)
                response.headers["X-RateLimit-Reset"] = str(reset_time)
                response.headers["X-RateLimit-Limit"] = str(max_requests)

            return response

        return wrapper

    return decorator


def add_security_middleware(app: FastAPI):
    """Add security middleware to the FastAPI app"""

    @app.middleware("http")
    async def security_headers(request: Request, call_next):
        """Add security headers to all responses"""
        response = await call_next(request)

        # Security headers
        response.headers["X-Content-Type-Options"] = "nosniff"
        response.headers["X-Frame-Options"] = "DENY"
        response.headers["X-XSS-Protection"] = "1; mode=block"
        response.headers["Strict-Transport-Security"] = (
            "max-age=31536000; includeSubDomains"
        )

        return response

    logger.info("Security middleware added to application")<|MERGE_RESOLUTION|>--- conflicted
+++ resolved
@@ -14,15 +14,6 @@
 
 logger = get_logger(__name__)
 
-def _mask_token(token: Optional[str], visible_chars: int = 4) -> str:
-    """Return a masked representation of the provided token."""
-
-    if not token:
-        return ""
-
-    visible_chars = max(0, min(visible_chars, len(token)))
-    masked_length = len(token) - visible_chars
-    return token[:visible_chars] + ("*" * masked_length)
 
 _env_cache: Dict[str, Optional[str]] = {}
 _logged_missing_env_vars: Set[str] = set()
@@ -240,14 +231,10 @@
     token = credentials.credentials
 
     if token not in API_KEYS:
-<<<<<<< HEAD
         logger.warning(
             "Invalid API key attempt: %s",
             _redact_secret(token),
         )
-=======
-        logger.warning(f"Invalid API key attempt: {_mask_token(token)}")
->>>>>>> 5dd80e56
         raise HTTPException(status_code=401, detail="Invalid API key")
 
     user_type = API_KEYS[token]
@@ -298,14 +285,10 @@
     allowed_tokens = _build_allowed_tokens()
 
     if token not in allowed_tokens:
-<<<<<<< HEAD
         logger.warning(
             "Invalid token attempt: %s",
             _redact_secret(token),
         )
-=======
-        logger.warning(f"Invalid token attempt: {_mask_token(token)}")
->>>>>>> 5dd80e56
         raise HTTPException(status_code=401, detail="Invalid token")
 
     user_type = allowed_tokens[token]
