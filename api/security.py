"""
Security middleware for the ClStock API
"""

from fastapi import FastAPI, Request, HTTPException, Depends
from fastapi.security import HTTPBearer, HTTPAuthorizationCredentials
from typing import Dict, Callable, Optional, Set
import time

import os

from functools import wraps
from utils.logger_config import get_logger

logger = get_logger(__name__)


_env_cache: Dict[str, Optional[str]] = {}
_logged_missing_env_vars: Set[str] = set()
_env_tokens_cache: Dict[str, str] = {}
_env_tokens_cache_sources: Dict[str, Optional[str]] = {}
_API_KEYS_CACHE: Optional[Dict[str, str]] = None

DUMMY_DEV_API_KEY = "clstock-dev-placeholder"
DUMMY_ADMIN_API_KEY = "clstock-admin-placeholder"
UNCONFIGURED_ROLE = "unconfigured"
_TEST_TOKEN_FLAG = "API_ENABLE_TEST_TOKENS"
_TEST_TOKENS = {
    "admin_token_secure_2024": "administrator",
    "user_token_basic_2024": "user",
}


def _redact_secret(value: Optional[str], visible: int = 4) -> str:
    """Create a redacted representation for sensitive values."""

    if value is None:
        return "<none>"

    if value == "":
        return "<empty>"

    visible = max(1, visible)

    if len(value) <= visible:
        return "***"

    if len(value) <= visible * 2:
        return f"{value[:visible]}***"

    return f"{value[:visible]}***{value[-visible:]}"


def reset_env_token_cache() -> None:
    """Reset cached environment token values and warning tracking."""

    _env_cache.clear()
    _logged_missing_env_vars.clear()
    _env_tokens_cache.clear()
    _env_tokens_cache_sources.clear()
    global _API_KEYS_CACHE
    _API_KEYS_CACHE = None


def _set_api_keys_cache(new_keys: Dict[str, str]) -> Dict[str, str]:
    """Store API keys in the local cache."""

<<<<<<< HEAD
    value = os.getenv(var_name)
    if not value:
        # テスト実行時にはデフォルト値を使用
        if var_name == "CLSTOCK_DEV_KEY":
            return "test_dev_key"
        elif var_name == "CLSTOCK_ADMIN_KEY":
            return "test_admin_key"
        else:
            raise RuntimeError(
                f"Missing required environment variable: {var_name}. "
                "Set this variable before starting the application."
            )
    return value
=======
    global _API_KEYS_CACHE
    _API_KEYS_CACHE = dict(new_keys)
    return _API_KEYS_CACHE
>>>>>>> 42b754fc


def _initialize_api_keys() -> Dict[str, str]:
    """Initialize API keys from config or environment variables lazily."""

    try:
        from config.secrets import API_KEYS as secrets_api_keys  # type: ignore

        if not secrets_api_keys:
            raise RuntimeError("config.secrets.API_KEYS is empty")

        return dict(secrets_api_keys)
    except ImportError:
        dev_key = os.getenv("CLSTOCK_DEV_KEY")
        admin_key = os.getenv("CLSTOCK_ADMIN_KEY")

        missing_vars = [
            name
            for name, value in (
                ("CLSTOCK_DEV_KEY", dev_key),
                ("CLSTOCK_ADMIN_KEY", admin_key),
            )
            if not value
        ]

        if missing_vars:
            logger.error(
                "Missing environment variables for API keys: %s. "
                "Using temporary placeholder keys; configure secrets before production use.",
                ", ".join(missing_vars),
            )
            return {
                DUMMY_DEV_API_KEY: UNCONFIGURED_ROLE,
                DUMMY_ADMIN_API_KEY: UNCONFIGURED_ROLE,
            }

        return {
            dev_key: "developer",
            admin_key: "administrator",
        }


def _get_api_keys(force_refresh: bool = False) -> Dict[str, str]:
    """Return the configured API keys, loading them lazily when required."""

    global _API_KEYS_CACHE

    if force_refresh or _API_KEYS_CACHE is None:
        _set_api_keys_cache(_initialize_api_keys())

    return _API_KEYS_CACHE if _API_KEYS_CACHE is not None else {}


def _get_env_with_warning(var_name: str) -> Optional[str]:
    """環境変数を取得し、存在しない場合は警告をログに出力します。

    Args:
        var_name: 取得する環境変数名

    Returns:
        環境変数の値。存在しない場合は None。
    """
    if var_name in _env_cache:
        return _env_cache[var_name]

    value = os.getenv(var_name)
    if not value and var_name not in _logged_missing_env_vars:
        logger.warning(f"{var_name} environment variable not set")
        _logged_missing_env_vars.add(var_name)

    _env_cache[var_name] = value
    return value


def _get_env_tokens_from_cache() -> Dict[str, str]:
    """Fetch cached environment-based tokens, refreshing if necessary."""

    admin_token = _get_env_with_warning("API_ADMIN_TOKEN")
    user_token = _get_env_with_warning("API_USER_TOKEN")

    current_sources = {
        "API_ADMIN_TOKEN": admin_token,
        "API_USER_TOKEN": user_token,
    }

    if current_sources != _env_tokens_cache_sources:
        _env_tokens_cache.clear()

        if admin_token:
            _env_tokens_cache[admin_token] = "administrator"

        if user_token:
            _env_tokens_cache[user_token] = "user"

        _env_tokens_cache_sources.clear()
        _env_tokens_cache_sources.update(current_sources)

    return _env_tokens_cache

# Simple in-memory storage for rate limiting
# In production, you would use Redis or similar
rate_limit_storage: Dict[str, Dict[str, int]] = {}

ALLOW_TEST_TOKENS = False
TEST_TOKENS: Dict[str, str] = dict(_TEST_TOKENS)


def configure_security(
    api_keys: Optional[Dict[str, str]] = None,
    test_tokens: Optional[Dict[str, str]] = None,
    enable_test_tokens: Optional[bool] = None,
) -> None:
    """Configure security settings, primarily for testing purposes."""

    global TEST_TOKENS, ALLOW_TEST_TOKENS

    if api_keys is not None:
        if not api_keys:
            raise ValueError("api_keys cannot be empty")
        _set_api_keys_cache(api_keys)
    else:
        _get_api_keys(force_refresh=True)

    if test_tokens is not None:
        TEST_TOKENS = dict(test_tokens)

    if enable_test_tokens is not None:
        ALLOW_TEST_TOKENS = enable_test_tokens

security = HTTPBearer()


class RateLimiter:
    """Simple rate limiter for API endpoints"""

    def __init__(self, max_requests: int = 100, window_seconds: int = 60):
        self.max_requests = max_requests
        self.window_seconds = window_seconds

    def is_allowed(self, client_id: str, endpoint: str) -> bool:
        """Check if client is allowed to make request"""
        current_time = int(time.time())
        key = f"{client_id}:{endpoint}"

        if key not in rate_limit_storage:
            rate_limit_storage[key] = {
                "count": 1,
                "reset_time": current_time + self.window_seconds,
            }
            return True

        client_data = rate_limit_storage[key]

        # Check if window has expired
        if current_time > client_data["reset_time"]:
            # Reset window
            client_data["count"] = 1
            client_data["reset_time"] = current_time + self.window_seconds
            return True

        # Check if limit exceeded
        if client_data["count"] >= self.max_requests:
            return False

        # Increment count
        client_data["count"] += 1
        return True

    def get_remaining_requests(self, client_id: str, endpoint: str) -> int:
        """Get remaining requests for client"""
        key = f"{client_id}:{endpoint}"

        if key not in rate_limit_storage:
            return self.max_requests

        client_data = rate_limit_storage[key]
        current_time = int(time.time())

        if current_time > client_data["reset_time"]:
            return self.max_requests

        return max(0, self.max_requests - client_data["count"])

    def get_reset_time(self, client_id: str, endpoint: str) -> int:
        """Get reset time for client"""
        key = f"{client_id}:{endpoint}"

        if key not in rate_limit_storage:
            return int(time.time()) + self.window_seconds

        return rate_limit_storage[key]["reset_time"]


def verify_api_key(
    credentials: HTTPAuthorizationCredentials = Depends(security),
) -> str:
    """Verify API key and return user type"""
    token = credentials.credentials

    api_keys = _get_api_keys()

    if token not in api_keys:
        logger.warning(
            "Invalid API key attempt: %s",
            _redact_secret(token),
        )
        raise HTTPException(status_code=401, detail="Invalid API key")

    user_type = api_keys[token]
    if user_type == UNCONFIGURED_ROLE:
        logger.error(
            "Placeholder API key used while security configuration is incomplete."
        )
        raise HTTPException(
            status_code=503,
            detail="API keys are not configured. Contact the system administrator.",
        )
    logger.info(f"API key verified for user type: {user_type}")
    return user_type


def _is_test_token_flag_enabled() -> bool:
    """Check if the environment flag for test tokens is enabled."""

    flag_value = os.getenv(_TEST_TOKEN_FLAG, "").strip().lower()
    return flag_value in {"1", "true", "yes", "on"}


def _should_include_test_tokens() -> bool:
    """テスト用トークンを許可するかを判定"""

    return ALLOW_TEST_TOKENS or _is_test_token_flag_enabled()


def _build_allowed_tokens() -> Dict[str, str]:
    """許可されたトークンの一覧を構築"""

    tokens = dict(_get_api_keys())

    env_tokens = _get_env_tokens_from_cache()
    tokens.update(env_tokens)

    if _should_include_test_tokens():
        if _is_test_token_flag_enabled():
            logger.warning(
                "Test tokens enabled via environment flag. Do not use in production."
            )
        elif ALLOW_TEST_TOKENS:
            logger.warning(
                "Test tokens enabled via configuration. Do not use in production."
            )
        tokens.update(TEST_TOKENS)

    return tokens


def verify_token(token: str) -> str:
    """トークン検証関数（互換性のため）"""
    if not token:
        raise HTTPException(status_code=401, detail="Invalid token")

    allowed_tokens = _build_allowed_tokens()

    if token not in allowed_tokens:
        logger.warning(
            "Invalid token attempt: %s",
            _redact_secret(token),
        )
        raise HTTPException(status_code=401, detail="Invalid token")

    user_type = allowed_tokens[token]
    if user_type == UNCONFIGURED_ROLE:
        logger.error(
            "Placeholder API token used while security configuration is incomplete."
        )
        raise HTTPException(
            status_code=503,
            detail="API tokens are not configured. Contact the system administrator.",
        )
    logger.info(f"Token verified for user type: {user_type}")
    return user_type


def require_role(required_role: str):
    """Dependency to require specific role"""

    def role_checker(user_type: str = Depends(verify_api_key)) -> str:
        if required_role == "admin" and user_type != "administrator":
            raise HTTPException(status_code=403, detail="Insufficient permissions")
        return user_type

    return role_checker


def rate_limit(max_requests: int = 100, window_seconds: int = 60):
    """Rate limiting decorator"""
    limiter = RateLimiter(max_requests, window_seconds)

    def decorator(func: Callable):
        @wraps(func)
        async def wrapper(request: Request, *args, **kwargs):
            client_ip = request.client.host if request.client else "unknown"
            endpoint = request.url.path

            if not limiter.is_allowed(client_ip, endpoint):
                reset_time = limiter.get_reset_time(client_ip, endpoint)
                remaining = limiter.get_remaining_requests(client_ip, endpoint)

                logger.warning(f"Rate limit exceeded for {client_ip} on {endpoint}")

                raise HTTPException(
                    status_code=429,
                    detail={
                        "error": "Rate limit exceeded",
                        "remaining": remaining,
                        "reset_time": reset_time,
                    },
                )

            # Add rate limit headers to response
            response = await func(request, *args, **kwargs)

            remaining = limiter.get_remaining_requests(client_ip, endpoint)
            reset_time = limiter.get_reset_time(client_ip, endpoint)

            if hasattr(response, "headers"):
                response.headers["X-RateLimit-Remaining"] = str(remaining)
                response.headers["X-RateLimit-Reset"] = str(reset_time)
                response.headers["X-RateLimit-Limit"] = str(max_requests)

            return response

        return wrapper

    return decorator


def add_security_middleware(app: FastAPI):
    """Add security middleware to the FastAPI app"""

    @app.middleware("http")
    async def security_headers(request: Request, call_next):
        """Add security headers to all responses"""
        response = await call_next(request)

        # Security headers
        response.headers["X-Content-Type-Options"] = "nosniff"
        response.headers["X-Frame-Options"] = "DENY"
        response.headers["X-XSS-Protection"] = "1; mode=block"
        response.headers["Strict-Transport-Security"] = (
            "max-age=31536000; includeSubDomains"
        )

        return response

    logger.info("Security middleware added to application")
<|MERGE_RESOLUTION|>--- conflicted
+++ resolved
@@ -65,25 +65,9 @@
 def _set_api_keys_cache(new_keys: Dict[str, str]) -> Dict[str, str]:
     """Store API keys in the local cache."""
 
-<<<<<<< HEAD
-    value = os.getenv(var_name)
-    if not value:
-        # テスト実行時にはデフォルト値を使用
-        if var_name == "CLSTOCK_DEV_KEY":
-            return "test_dev_key"
-        elif var_name == "CLSTOCK_ADMIN_KEY":
-            return "test_admin_key"
-        else:
-            raise RuntimeError(
-                f"Missing required environment variable: {var_name}. "
-                "Set this variable before starting the application."
-            )
-    return value
-=======
     global _API_KEYS_CACHE
     _API_KEYS_CACHE = dict(new_keys)
     return _API_KEYS_CACHE
->>>>>>> 42b754fc
 
 
 def _initialize_api_keys() -> Dict[str, str]:
