"""
Security middleware for the ClStock API
"""

from fastapi import FastAPI, Request, HTTPException, Depends
from fastapi.security import HTTPBearer, HTTPAuthorizationCredentials
from typing import Dict, Callable, Optional, Set
import time

import os

from functools import wraps
from utils.logger_config import get_logger

logger = get_logger(__name__)

<<<<<<< HEAD
=======
_env_cache: Dict[str, Optional[str]] = {}
_logged_missing_env_vars: Set[str] = set()
_env_tokens_cache: Dict[str, str] = {}
_env_tokens_cache_sources: Dict[str, Optional[str]] = {}
_TEST_TOKEN_FLAG = "API_ENABLE_TEST_TOKENS"
_TEST_TOKENS = {
    "admin_token_secure_2024": "administrator",
    "user_token_basic_2024": "user",
}

def reset_env_token_cache() -> None:
    """Reset cached environment token values and warning tracking."""

    _env_cache.clear()
    _logged_missing_env_vars.clear()
    _env_tokens_cache.clear()
    _env_tokens_cache_sources.clear()
>>>>>>> e62ac13c

def _load_required_env_var(var_name: str) -> str:
    """Fetch an environment variable or raise an explicit error."""

    value = os.getenv(var_name)
    if not value:
        raise RuntimeError(
            f"Missing required environment variable: {var_name}. "
            "Set this variable before starting the application."
        )
    return value


def _initialize_api_keys() -> Dict[str, str]:
    """Initialize API keys from config or environment variables."""

    try:
        from config.secrets import API_KEYS as secrets_api_keys  # type: ignore

        if not secrets_api_keys:
            raise RuntimeError("config.secrets.API_KEYS is empty")

        return dict(secrets_api_keys)
    except ImportError:
        dev_key = _load_required_env_var("CLSTOCK_DEV_KEY")
        admin_key = _load_required_env_var("CLSTOCK_ADMIN_KEY")
        return {
            dev_key: "developer",
            admin_key: "administrator",
        }


def _get_env_with_warning(var_name: str) -> Optional[str]:
    """
    環境変数を取得し、存在しない場合は警告をログに出力します。

    Args:
        var_name: 取得する環境変数名

    Returns:
        環境変数の値。存在しない場合は None。
    """
    if var_name in _env_cache:
        return _env_cache[var_name]

    value = os.getenv(var_name)
    if not value and var_name not in _logged_missing_env_vars:
        logger.warning(f"{var_name} environment variable not set")
        _logged_missing_env_vars.add(var_name)

    _env_cache[var_name] = value
    return value


def _get_env_tokens_from_cache() -> Dict[str, str]:
    """Fetch cached environment-based tokens, refreshing if necessary."""

    admin_token = _get_env_with_warning("API_ADMIN_TOKEN")
    user_token = _get_env_with_warning("API_USER_TOKEN")

    current_sources = {
        "API_ADMIN_TOKEN": admin_token,
        "API_USER_TOKEN": user_token,
    }

    if current_sources != _env_tokens_cache_sources:
        _env_tokens_cache.clear()

        if admin_token:
            _env_tokens_cache[admin_token] = "administrator"

        if user_token:
            _env_tokens_cache[user_token] = "user"

        _env_tokens_cache_sources.clear()
        _env_tokens_cache_sources.update(current_sources)

    return _env_tokens_cache

# Simple in-memory storage for rate limiting
# In production, you would use Redis or similar
rate_limit_storage: Dict[str, Dict[str, int]] = {}

API_KEYS: Dict[str, str] = _initialize_api_keys()
ALLOW_TEST_TOKENS = False
TEST_TOKENS: Dict[str, str] = {}


def configure_security(
    api_keys: Optional[Dict[str, str]] = None,
    test_tokens: Optional[Dict[str, str]] = None,
    enable_test_tokens: Optional[bool] = None,
) -> None:
    """Configure security settings, primarily for testing purposes."""

    global API_KEYS, TEST_TOKENS, ALLOW_TEST_TOKENS

    if api_keys is not None:
        if not api_keys:
            raise ValueError("api_keys cannot be empty")
        API_KEYS = dict(api_keys)

    if test_tokens is not None:
        TEST_TOKENS = dict(test_tokens)

    if enable_test_tokens is not None:
        ALLOW_TEST_TOKENS = enable_test_tokens

security = HTTPBearer()


class RateLimiter:
    """Simple rate limiter for API endpoints"""

    def __init__(self, max_requests: int = 100, window_seconds: int = 60):
        self.max_requests = max_requests
        self.window_seconds = window_seconds

    def is_allowed(self, client_id: str, endpoint: str) -> bool:
        """Check if client is allowed to make request"""
        current_time = int(time.time())
        key = f"{client_id}:{endpoint}"

        if key not in rate_limit_storage:
            rate_limit_storage[key] = {
                "count": 1,
                "reset_time": current_time + self.window_seconds,
            }
            return True

        client_data = rate_limit_storage[key]

        # Check if window has expired
        if current_time > client_data["reset_time"]:
            # Reset window
            client_data["count"] = 1
            client_data["reset_time"] = current_time + self.window_seconds
            return True

        # Check if limit exceeded
        if client_data["count"] >= self.max_requests:
            return False

        # Increment count
        client_data["count"] += 1
        return True

    def get_remaining_requests(self, client_id: str, endpoint: str) -> int:
        """Get remaining requests for client"""
        key = f"{client_id}:{endpoint}"

        if key not in rate_limit_storage:
            return self.max_requests

        client_data = rate_limit_storage[key]
        current_time = int(time.time())

        if current_time > client_data["reset_time"]:
            return self.max_requests

        return max(0, self.max_requests - client_data["count"])

    def get_reset_time(self, client_id: str, endpoint: str) -> int:
        """Get reset time for client"""
        key = f"{client_id}:{endpoint}"

        if key not in rate_limit_storage:
            return int(time.time()) + self.window_seconds

        return rate_limit_storage[key]["reset_time"]


def verify_api_key(
    credentials: HTTPAuthorizationCredentials = Depends(security),
) -> str:
    """Verify API key and return user type"""
    token = credentials.credentials

    if token not in API_KEYS:
        logger.warning(f"Invalid API key attempt: {token}")
        raise HTTPException(status_code=401, detail="Invalid API key")

    user_type = API_KEYS[token]
    logger.info(f"API key verified for user type: {user_type}")
    return user_type


def _should_include_test_tokens() -> bool:
    """テスト用トークンを許可するかを判定"""

    flag_value = os.getenv(_TEST_TOKEN_FLAG, "").strip().lower()
    return flag_value in {"1", "true", "yes", "on"}


def _build_allowed_tokens() -> Dict[str, str]:
    """許可されたトークンの一覧を構築"""

    tokens = dict(API_KEYS)

    env_tokens = _get_env_tokens_from_cache()
    tokens.update(env_tokens)

    if _should_include_test_tokens():
        logger.warning(
            "Test tokens enabled via environment flag. Do not use in production."
        )
        tokens.update(_TEST_TOKENS)

    return tokens


def verify_token(token: str) -> str:
    """トークン検証関数（互換性のため）"""
    if not token:
        raise HTTPException(status_code=401, detail="Invalid token")

<<<<<<< HEAD
    # 環境変数から追加のトークンを取得
    # import os # ステップ2でファイル冒頭に import された

    env_tokens = {}
    admin_token = _get_env_with_warning("API_ADMIN_TOKEN")
    user_token = _get_env_with_warning("API_USER_TOKEN")
    
    # 環境変数が設定されている場合にのみ、env_tokens に追加
    if admin_token:
        env_tokens[admin_token] = "administrator"
        
    if user_token:
        env_tokens[user_token] = "user"

    # 実際のAPI_KEYSもチェック
    all_tokens = {**API_KEYS, **env_tokens}

    if ALLOW_TEST_TOKENS:
        all_tokens.update(TEST_TOKENS)

    if token not in all_tokens:
=======
    allowed_tokens = _build_allowed_tokens()

    if token not in allowed_tokens:
>>>>>>> e62ac13c
        logger.warning(f"Invalid token attempt: {token}")
        raise HTTPException(status_code=401, detail="Invalid token")

    user_type = allowed_tokens[token]
    logger.info(f"Token verified for user type: {user_type}")
    return user_type


def require_role(required_role: str):
    """Dependency to require specific role"""

    def role_checker(user_type: str = Depends(verify_api_key)) -> str:
        if required_role == "admin" and user_type != "administrator":
            raise HTTPException(status_code=403, detail="Insufficient permissions")
        return user_type

    return role_checker


def rate_limit(max_requests: int = 100, window_seconds: int = 60):
    """Rate limiting decorator"""
    limiter = RateLimiter(max_requests, window_seconds)

    def decorator(func: Callable):
        @wraps(func)
        async def wrapper(request: Request, *args, **kwargs):
            client_ip = request.client.host if request.client else "unknown"
            endpoint = request.url.path

            if not limiter.is_allowed(client_ip, endpoint):
                reset_time = limiter.get_reset_time(client_ip, endpoint)
                remaining = limiter.get_remaining_requests(client_ip, endpoint)

                logger.warning(f"Rate limit exceeded for {client_ip} on {endpoint}")

                raise HTTPException(
                    status_code=429,
                    detail={
                        "error": "Rate limit exceeded",
                        "remaining": remaining,
                        "reset_time": reset_time,
                    },
                )

            # Add rate limit headers to response
            response = await func(request, *args, **kwargs)

            remaining = limiter.get_remaining_requests(client_ip, endpoint)
            reset_time = limiter.get_reset_time(client_ip, endpoint)

            if hasattr(response, "headers"):
                response.headers["X-RateLimit-Remaining"] = str(remaining)
                response.headers["X-RateLimit-Reset"] = str(reset_time)
                response.headers["X-RateLimit-Limit"] = str(max_requests)

            return response

        return wrapper

    return decorator


def add_security_middleware(app: FastAPI):
    """Add security middleware to the FastAPI app"""

    @app.middleware("http")
    async def security_headers(request: Request, call_next):
        """Add security headers to all responses"""
        response = await call_next(request)

        # Security headers
        response.headers["X-Content-Type-Options"] = "nosniff"
        response.headers["X-Frame-Options"] = "DENY"
        response.headers["X-XSS-Protection"] = "1; mode=block"
        response.headers["Strict-Transport-Security"] = (
            "max-age=31536000; includeSubDomains"
        )

        return response

    logger.info("Security middleware added to application")<|MERGE_RESOLUTION|>--- conflicted
+++ resolved
@@ -14,8 +14,6 @@
 
 logger = get_logger(__name__)
 
-<<<<<<< HEAD
-=======
 _env_cache: Dict[str, Optional[str]] = {}
 _logged_missing_env_vars: Set[str] = set()
 _env_tokens_cache: Dict[str, str] = {}
@@ -33,7 +31,6 @@
     _logged_missing_env_vars.clear()
     _env_tokens_cache.clear()
     _env_tokens_cache_sources.clear()
->>>>>>> e62ac13c
 
 def _load_required_env_var(var_name: str) -> str:
     """Fetch an environment variable or raise an explicit error."""
@@ -250,33 +247,9 @@
     if not token:
         raise HTTPException(status_code=401, detail="Invalid token")
 
-<<<<<<< HEAD
-    # 環境変数から追加のトークンを取得
-    # import os # ステップ2でファイル冒頭に import された
-
-    env_tokens = {}
-    admin_token = _get_env_with_warning("API_ADMIN_TOKEN")
-    user_token = _get_env_with_warning("API_USER_TOKEN")
-    
-    # 環境変数が設定されている場合にのみ、env_tokens に追加
-    if admin_token:
-        env_tokens[admin_token] = "administrator"
-        
-    if user_token:
-        env_tokens[user_token] = "user"
-
-    # 実際のAPI_KEYSもチェック
-    all_tokens = {**API_KEYS, **env_tokens}
-
-    if ALLOW_TEST_TOKENS:
-        all_tokens.update(TEST_TOKENS)
-
-    if token not in all_tokens:
-=======
     allowed_tokens = _build_allowed_tokens()
 
     if token not in allowed_tokens:
->>>>>>> e62ac13c
         logger.warning(f"Invalid token attempt: {token}")
         raise HTTPException(status_code=401, detail="Invalid token")
 
