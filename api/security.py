"""
Security middleware for the ClStock API
"""

from fastapi import FastAPI, Request, HTTPException, Depends
from fastapi.security import HTTPBearer, HTTPAuthorizationCredentials
from typing import Dict, Callable, Optional, Set
import time

import os

from functools import wraps
from utils.logger_config import get_logger

logger = get_logger(__name__)

def _mask_token(token: Optional[str], visible_chars: int = 4) -> str:
    """Return a masked representation of the provided token."""

    if not token:
        return ""

    visible_chars = max(0, min(visible_chars, len(token)))
    masked_length = len(token) - visible_chars
    return token[:visible_chars] + ("*" * masked_length)

_env_cache: Dict[str, Optional[str]] = {}
_logged_missing_env_vars: Set[str] = set()
_env_tokens_cache: Dict[str, str] = {}
_env_tokens_cache_sources: Dict[str, Optional[str]] = {}
_TEST_TOKEN_FLAG = "API_ENABLE_TEST_TOKENS"
_TEST_TOKENS = {
    "admin_token_secure_2024": "administrator",
    "user_token_basic_2024": "user",
}

def reset_env_token_cache() -> None:
    """Reset cached environment token values and warning tracking."""

    _env_cache.clear()
    _logged_missing_env_vars.clear()
    _env_tokens_cache.clear()
    _env_tokens_cache_sources.clear()

def _load_required_env_var(var_name: str) -> str:
    """Fetch an environment variable or raise an explicit error."""

    value = os.getenv(var_name)
    if not value:
        raise RuntimeError(
            f"Missing required environment variable: {var_name}. "
            "Set this variable before starting the application."
        )
    return value


def _initialize_api_keys() -> Dict[str, str]:
    """Initialize API keys from config or environment variables."""

    try:
        from config.secrets import API_KEYS as secrets_api_keys  # type: ignore

        if not secrets_api_keys:
            raise RuntimeError("config.secrets.API_KEYS is empty")

        return dict(secrets_api_keys)
    except ImportError:
        dev_key = _load_required_env_var("CLSTOCK_DEV_KEY")
        admin_key = _load_required_env_var("CLSTOCK_ADMIN_KEY")
        return {
            dev_key: "developer",
            admin_key: "administrator",
        }


def _get_env_with_warning(var_name: str) -> Optional[str]:
    """
    環境変数を取得し、存在しない場合は警告をログに出力します。

    Args:
        var_name: 取得する環境変数名

    Returns:
        環境変数の値。存在しない場合は None。
    """
    if var_name in _env_cache:
        return _env_cache[var_name]

    value = os.getenv(var_name)
    if not value and var_name not in _logged_missing_env_vars:
        logger.warning(f"{var_name} environment variable not set")
        _logged_missing_env_vars.add(var_name)

    _env_cache[var_name] = value
    return value


def _get_env_tokens_from_cache() -> Dict[str, str]:
    """Fetch cached environment-based tokens, refreshing if necessary."""

    admin_token = _get_env_with_warning("API_ADMIN_TOKEN")
    user_token = _get_env_with_warning("API_USER_TOKEN")

    current_sources = {
        "API_ADMIN_TOKEN": admin_token,
        "API_USER_TOKEN": user_token,
    }

    if current_sources != _env_tokens_cache_sources:
        _env_tokens_cache.clear()

        if admin_token:
            _env_tokens_cache[admin_token] = "administrator"

        if user_token:
            _env_tokens_cache[user_token] = "user"

        _env_tokens_cache_sources.clear()
        _env_tokens_cache_sources.update(current_sources)

    return _env_tokens_cache

# Simple in-memory storage for rate limiting
# In production, you would use Redis or similar
rate_limit_storage: Dict[str, Dict[str, int]] = {}

API_KEYS: Dict[str, str] = _initialize_api_keys()
ALLOW_TEST_TOKENS = False
TEST_TOKENS: Dict[str, str] = dict(_TEST_TOKENS)


def configure_security(
    api_keys: Optional[Dict[str, str]] = None,
    test_tokens: Optional[Dict[str, str]] = None,
    enable_test_tokens: Optional[bool] = None,
) -> None:
    """Configure security settings, primarily for testing purposes."""

    global API_KEYS, TEST_TOKENS, ALLOW_TEST_TOKENS

    if api_keys is not None:
        if not api_keys:
            raise ValueError("api_keys cannot be empty")
        API_KEYS = dict(api_keys)

    if test_tokens is not None:
        TEST_TOKENS = dict(test_tokens)

    if enable_test_tokens is not None:
        ALLOW_TEST_TOKENS = enable_test_tokens

security = HTTPBearer()


class RateLimiter:
    """Simple rate limiter for API endpoints"""

    def __init__(self, max_requests: int = 100, window_seconds: int = 60):
        self.max_requests = max_requests
        self.window_seconds = window_seconds

    def is_allowed(self, client_id: str, endpoint: str) -> bool:
        """Check if client is allowed to make request"""
        current_time = int(time.time())
        key = f"{client_id}:{endpoint}"

        if key not in rate_limit_storage:
            rate_limit_storage[key] = {
                "count": 1,
                "reset_time": current_time + self.window_seconds,
            }
            return True

        client_data = rate_limit_storage[key]

        # Check if window has expired
        if current_time > client_data["reset_time"]:
            # Reset window
            client_data["count"] = 1
            client_data["reset_time"] = current_time + self.window_seconds
            return True

        # Check if limit exceeded
        if client_data["count"] >= self.max_requests:
            return False

        # Increment count
        client_data["count"] += 1
        return True

    def get_remaining_requests(self, client_id: str, endpoint: str) -> int:
        """Get remaining requests for client"""
        key = f"{client_id}:{endpoint}"

        if key not in rate_limit_storage:
            return self.max_requests

        client_data = rate_limit_storage[key]
        current_time = int(time.time())

        if current_time > client_data["reset_time"]:
            return self.max_requests

        return max(0, self.max_requests - client_data["count"])

    def get_reset_time(self, client_id: str, endpoint: str) -> int:
        """Get reset time for client"""
        key = f"{client_id}:{endpoint}"

        if key not in rate_limit_storage:
            return int(time.time()) + self.window_seconds

        return rate_limit_storage[key]["reset_time"]


def verify_api_key(
    credentials: HTTPAuthorizationCredentials = Depends(security),
) -> str:
    """Verify API key and return user type"""
    token = credentials.credentials

    if token not in API_KEYS:
        logger.warning(f"Invalid API key attempt: {_mask_token(token)}")
        raise HTTPException(status_code=401, detail="Invalid API key")

    user_type = API_KEYS[token]
    logger.info(f"API key verified for user type: {user_type}")
    return user_type


def _is_test_token_flag_enabled() -> bool:
    """Check if the environment flag for test tokens is enabled."""

    flag_value = os.getenv(_TEST_TOKEN_FLAG, "").strip().lower()
    return flag_value in {"1", "true", "yes", "on"} or bool(ALLOW_TEST_TOKENS)


def _should_include_test_tokens() -> bool:
    """テスト用トークンを許可するかを判定"""

    return ALLOW_TEST_TOKENS or _is_test_token_flag_enabled()


def _build_allowed_tokens() -> Dict[str, str]:
    """許可されたトークンの一覧を構築"""

    tokens = dict(API_KEYS)

    env_tokens = _get_env_tokens_from_cache()
    tokens.update(env_tokens)

<<<<<<< HEAD
    if _should_include_test_tokens() and TEST_TOKENS:
        logger.warning(
            "Test tokens enabled. Do not use in production."
        )
=======
    if _should_include_test_tokens():
        if _is_test_token_flag_enabled():
            logger.warning(
                "Test tokens enabled via environment flag. Do not use in production."
            )
        elif ALLOW_TEST_TOKENS:
            logger.warning(
                "Test tokens enabled via configuration. Do not use in production."
            )
>>>>>>> 5dd80e56
        tokens.update(TEST_TOKENS)

    return tokens


def verify_token(token: str) -> str:
    """トークン検証関数（互換性のため）"""
    if not token:
        raise HTTPException(status_code=401, detail="Invalid token")

    allowed_tokens = _build_allowed_tokens()

    if token not in allowed_tokens:
        logger.warning(f"Invalid token attempt: {_mask_token(token)}")
        raise HTTPException(status_code=401, detail="Invalid token")

    user_type = allowed_tokens[token]
    logger.info(f"Token verified for user type: {user_type}")
    return user_type


def require_role(required_role: str):
    """Dependency to require specific role"""

    def role_checker(user_type: str = Depends(verify_api_key)) -> str:
        if required_role == "admin" and user_type != "administrator":
            raise HTTPException(status_code=403, detail="Insufficient permissions")
        return user_type

    return role_checker


def rate_limit(max_requests: int = 100, window_seconds: int = 60):
    """Rate limiting decorator"""
    limiter = RateLimiter(max_requests, window_seconds)

    def decorator(func: Callable):
        @wraps(func)
        async def wrapper(request: Request, *args, **kwargs):
            client_ip = request.client.host if request.client else "unknown"
            endpoint = request.url.path

            if not limiter.is_allowed(client_ip, endpoint):
                reset_time = limiter.get_reset_time(client_ip, endpoint)
                remaining = limiter.get_remaining_requests(client_ip, endpoint)

                logger.warning(f"Rate limit exceeded for {client_ip} on {endpoint}")

                raise HTTPException(
                    status_code=429,
                    detail={
                        "error": "Rate limit exceeded",
                        "remaining": remaining,
                        "reset_time": reset_time,
                    },
                )

            # Add rate limit headers to response
            response = await func(request, *args, **kwargs)

            remaining = limiter.get_remaining_requests(client_ip, endpoint)
            reset_time = limiter.get_reset_time(client_ip, endpoint)

            if hasattr(response, "headers"):
                response.headers["X-RateLimit-Remaining"] = str(remaining)
                response.headers["X-RateLimit-Reset"] = str(reset_time)
                response.headers["X-RateLimit-Limit"] = str(max_requests)

            return response

        return wrapper

    return decorator


def add_security_middleware(app: FastAPI):
    """Add security middleware to the FastAPI app"""

    @app.middleware("http")
    async def security_headers(request: Request, call_next):
        """Add security headers to all responses"""
        response = await call_next(request)

        # Security headers
        response.headers["X-Content-Type-Options"] = "nosniff"
        response.headers["X-Frame-Options"] = "DENY"
        response.headers["X-XSS-Protection"] = "1; mode=block"
        response.headers["Strict-Transport-Security"] = (
            "max-age=31536000; includeSubDomains"
        )

        return response

    logger.info("Security middleware added to application")<|MERGE_RESOLUTION|>--- conflicted
+++ resolved
@@ -249,12 +249,6 @@
     env_tokens = _get_env_tokens_from_cache()
     tokens.update(env_tokens)
 
-<<<<<<< HEAD
-    if _should_include_test_tokens() and TEST_TOKENS:
-        logger.warning(
-            "Test tokens enabled. Do not use in production."
-        )
-=======
     if _should_include_test_tokens():
         if _is_test_token_flag_enabled():
             logger.warning(
@@ -264,7 +258,6 @@
             logger.warning(
                 "Test tokens enabled via configuration. Do not use in production."
             )
->>>>>>> 5dd80e56
         tokens.update(TEST_TOKENS)
 
     return tokens
