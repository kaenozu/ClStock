"""
統合リファクタリング版アンサンブル予測器
既存のEnsembleStockPredictorをベースに、統一インターフェースで再構築
"""

import logging
import numpy as np
import pandas as pd
from datetime import datetime
from pathlib import Path
from typing import Dict, List, Optional, Any
from sklearn.preprocessing import StandardScaler
import joblib

from ..core.interfaces import (
    PredictionResult,
    BatchPredictionResult,
    ModelConfiguration,
    ModelType,
    PredictionMode,
    DataProvider,
    CacheProvider,
)
from ..core.base_predictor import BaseStockPredictor
from .parallel_feature_calculator import ParallelFeatureCalculator
from .memory_efficient_cache import MemoryEfficientCache
from .multi_timeframe_integrator import MultiTimeframeIntegrator
from data.stock_data import StockDataProvider


class RefactoredEnsemblePredictor(BaseStockPredictor):
    """統合リファクタリング版エンサンブル予測器 - models_newの高度機能を統合"""

    # モデルバージョン
    _model_version = "1.0.0"

    # 予測重みの定数
    BASE_PREDICTION_WEIGHT = 0.7
    TIMEFRAME_PREDICTION_WEIGHT = 0.3

    # 信頼度調整の定数
    MAX_CONFIDENCE_RATIO = 0.3
    CONFIDENCE_MULTIPLIER = 10

    # 中性予測調整の定数
    NEUTRAL_PREDICTION_VALUE = 50.0
    HIGH_CONFIDENCE_NEUTRAL_WEIGHT = 0.1
    LOW_CONFIDENCE_NEUTRAL_WEIGHT = 0.3
    HIGH_CONFIDENCE_PREDICTION_WEIGHT = 0.9
    LOW_CONFIDENCE_PREDICTION_WEIGHT = 0.7

    # キャッシュサイズの定数
    FEATURE_CACHE_SIZE = 500
    PREDICTION_CACHE_SIZE = 200

    # フォールバック予測の定数
    TREND_THRESHOLD = 0.02  # 2%のトレンド閾値
    BULLISH_PREDICTION = 65.0
    BEARISH_PREDICTION = 35.0
    FALLBACK_ACCURACY = 45.0
    DEFAULT_CONFIDENCE = 0.1

    # 信頼度レベルの閾値
    HIGH_CONFIDENCE_THRESHOLD = 0.7
    MEDIUM_CONFIDENCE_THRESHOLD = 0.4

    def __init__(
        self,
        config: ModelConfiguration = None,
        data_provider: DataProvider = None,
        cache_provider: CacheProvider = None,
    ):
<<<<<<< HEAD
        # configがNoneの場合、デフォルトのModelConfigurationを作成
        if config is None:
            config = ModelConfiguration()
            
=======
        if config is None:
            config = ModelConfiguration()

        if data_provider is None:
            data_provider = StockDataProvider()

>>>>>>> 26b38fae
        super().__init__(config, data_provider, cache_provider)

        self.models = {}
        self.weights = {}
        self.feature_names = []
        self.scaler = None

        # 最新の取得データを保持し、期間付きキャッシュキー生成を可能にする
        self._latest_data_by_symbol: Dict[str, pd.DataFrame] = {}
        self._active_period: Optional[str] = None

        # 並列特徴量計算システム
        self.parallel_calculator = ParallelFeatureCalculator()

        # メモリ効率キャッシュシステム（定数使用）
        self.feature_cache = MemoryEfficientCache(max_size=self.FEATURE_CACHE_SIZE)
        self.prediction_cache = MemoryEfficientCache(
            max_size=self.PREDICTION_CACHE_SIZE
        )

        # マルチタイムフレーム統合システム
        self.timeframe_integrator = MultiTimeframeIntegrator()

        self.logger = logging.getLogger(__name__)
        self.logger.info(
<<<<<<< HEAD
            f"Initialized RefactoredEnsemblePredictor with config: {config.model_type}"
=======
            "Initialized RefactoredEnsemblePredictor with config: %s",
            config.model_type,
        )

    def predict(self, symbol: str, period: str = "1y") -> PredictionResult:
        """Execute a prediction for the provided *symbol* using the given *period*.

        The method ensures data is fetched up-front so that callers receive clear
        feedback when no data is available while still leveraging the base class
        pipeline for caching and result formatting.
        """

        if not self.validate_symbol(symbol):
            raise ValueError(f"Invalid symbol: {symbol}")

        self._active_period = period

        try:
            data = self.data_provider.get_stock_data(symbol, period)
        except Exception:
            # モック／実際のデータプロバイダーからの例外はそのまま伝播させる
            self._active_period = None
            raise

        if data.empty:
            self._active_period = None
            raise ValueError("No data available")

        self._latest_data_by_symbol[symbol] = data

        try:
            result = super().predict(symbol)
        finally:
            self._latest_data_by_symbol.pop(symbol, None)
            self._active_period = None

        # enrich metadata with period and feature snapshot for transparency
        feature_vector = self._calculate_features(data)
        result.metadata.update(
            {
                "period": period,
                "data_points": len(data),
                "features": feature_vector,
            }
>>>>>>> 26b38fae
        )
        # StockPredictor.__init__で設定された_model_versionを上書き
        self._model_version = "1.0.0"

        return result

    def predict_batch(
        self, symbols: List[str], period: str = "1y"
    ) -> BatchPredictionResult:
        """Execute batch predictions with period-aware handling.

        Returns
        -------
        BatchPredictionResult
            Container holding successful predictions and error messages for
            each requested symbol.
        """

        if not symbols:
            return BatchPredictionResult(predictions={}, errors={}, metadata={"period": period})

        predictions: Dict[str, float] = {}
        errors: Dict[str, str] = {}

        for symbol in symbols:
            try:
                result = self.predict(symbol, period=period)
                predictions[symbol] = result.prediction
            except Exception as exc:
                errors[symbol] = str(exc)

        metadata = {
            "period": period,
            "timestamp": datetime.now().isoformat(),
        }

        return BatchPredictionResult(predictions=predictions, errors=errors, metadata=metadata)

    def _calculate_features(self, data: pd.DataFrame) -> List[float]:
        """Calculate a numeric feature vector from the provided market data."""

        if data is None or data.empty:
            return []

        try:
            technical = self.parallel_calculator._calculate_technical_indicators_fast(data)
            advanced = self.parallel_calculator._calculate_advanced_features_fast(data)
            combined = pd.concat([technical, advanced], axis=1)
            numeric = combined.select_dtypes(include=[np.number]).fillna(0)

            if numeric.empty:
                numeric = data.select_dtypes(include=[np.number]).fillna(0)

            latest_series = numeric.iloc[-1]
            return latest_series.astype(float).tolist()

        except Exception as exc:
            self.logger.debug(
                "Falling back to basic feature extraction due to error: %s", exc
            )
            numeric = data.select_dtypes(include=[np.number]).fillna(0)
            if numeric.empty:
                return []
            latest_series = numeric.iloc[-1]
            return latest_series.astype(float).tolist()

    def _generate_cache_key(self, symbol: str) -> str:
        """Extend the base cache key with the active period for clarity."""

        base_key = super()._generate_cache_key(symbol)
        if self._active_period:
            return f"{base_key}_{self._active_period}"
        return base_key

    def _predict_implementation(self, symbol: str) -> float:
        """エンサンブル予測の実装（BaseStockPredictor準拠）"""
        if not self.is_trained:
            if not self.load_ensemble():
                self.logger.warning(
                    f"No trained model available for {symbol}, using fallback"
                )
                return self.NEUTRAL_PREDICTION_VALUE

        try:
            # キャッシュチェック
            period = getattr(self, "_active_period", "1y")
            cache_key = (
                f"prediction_{symbol}_{period}_{datetime.now().strftime('%Y%m%d_%H')}"
            )
            cached_result = self.prediction_cache.get(cache_key)
            if cached_result is not None:
                self.logger.debug(f"Using cached prediction for {symbol}")
                return cached_result

            # マルチタイムフレーム統合分析
            timeframe_analysis = self.timeframe_integrator.integrate_predictions(
                symbol, self.data_provider
            )

            # 基本の特徴量ベース予測
            base_prediction = self._get_base_ensemble_prediction(symbol)

            # タイムフレーム統合予測
            integrated_prediction = timeframe_analysis["integrated_prediction"]
            confidence_adjustment = timeframe_analysis["confidence_adjustment"]

            # 最終予測の計算（基本予測 + タイムフレーム統合）
            final_prediction = (
                base_prediction * self.BASE_PREDICTION_WEIGHT
                + integrated_prediction * self.TIMEFRAME_PREDICTION_WEIGHT
            )

            # 信頼度による調整（定数使用）
            if confidence_adjustment > self.HIGH_CONFIDENCE_THRESHOLD:  # 高信頼度
                final_prediction = final_prediction  # そのまま
            elif confidence_adjustment > self.MEDIUM_CONFIDENCE_THRESHOLD:  # 中信頼度
                final_prediction = (
                    final_prediction * self.HIGH_CONFIDENCE_PREDICTION_WEIGHT
                    + self.NEUTRAL_PREDICTION_VALUE
                    * self.HIGH_CONFIDENCE_NEUTRAL_WEIGHT
                )
            else:  # 低信頼度
                final_prediction = (
                    final_prediction * self.LOW_CONFIDENCE_PREDICTION_WEIGHT
                    + self.NEUTRAL_PREDICTION_VALUE * self.LOW_CONFIDENCE_NEUTRAL_WEIGHT
                )

            result = max(0, min(100, float(final_prediction)))

            # 結果をキャッシュ
            self.prediction_cache.put(cache_key, result)

            return result

        except Exception as e:
            self.logger.error(f"Error in ensemble prediction for {symbol}: {str(e)}")
            return self.NEUTRAL_PREDICTION_VALUE

    def _get_base_ensemble_prediction(self, symbol: str) -> float:
        """基本のアンサンブル予測（従来の特徴量ベース）"""
        try:
            # データ取得
            data = self._latest_data_by_symbol.get(symbol)
            if data is None:
                period = getattr(self, "_active_period", "1y")
                data = self.data_provider.get_stock_data(symbol, period)
            if data.empty:
                return 50.0

            # 特徴量計算（並列処理対応）
            features = self._calculate_features_optimized(symbol, data)
            if features.empty:
                return 50.0

            # 最新データの特徴量
            latest_features = features.iloc[-1:].copy()

            # 特徴量を訓練時と同じ順序に調整
            if self.feature_names:
                latest_features = latest_features.reindex(
                    columns=self.feature_names, fill_value=0
                )

            # スケーリング
            if self.scaler is None:
                return float(latest_features.mean(axis=1).iloc[0])

            features_scaled = self.scaler.transform(latest_features)

            # 各モデルの予測を収集
            predictions = {}
            for name, model in self.models.items():
                try:
                    pred = model.predict(features_scaled)[0]
                    predictions[name] = pred
                except Exception as e:
                    self.logger.warning(f"Error with {name} prediction: {str(e)}")

            # アンサンブル予測
            if predictions:
                ensemble_score = self._ensemble_predict_from_predictions(
                    {name: np.array([pred]) for name, pred in predictions.items()}
                )[0]
                return max(0, min(100, float(ensemble_score)))
            else:
                return 50.0

        except Exception as e:
            self.logger.error(
                f"Error in base ensemble prediction for {symbol}: {str(e)}"
            )
            return 50.0

    def _calculate_features_optimized(
        self, symbol: str, data: pd.DataFrame
    ) -> pd.DataFrame:
        """最適化された特徴量計算（キャッシュ対応）"""
        # キャッシュキー生成（データのハッシュベース）
        data_hash = pd.util.hash_pandas_object(data.tail(100)).sum()
        cache_key = f"features_{symbol}_{data_hash}"

        # キャッシュチェック
        cached_features = self.feature_cache.get(cache_key)
        if cached_features is not None:
            self.logger.debug(f"Using cached features for {symbol}")
            return cached_features

        try:
            feature_vector = self._calculate_features(data)
            features = pd.DataFrame()

            if feature_vector:
                feature_columns = [f"feature_{idx}" for idx in range(len(feature_vector))]
                latest_index = data.tail(1).index
                features = pd.DataFrame(
                    [feature_vector], index=latest_index, columns=feature_columns
                )

            if features.empty:
                features = self.parallel_calculator._calculate_single_symbol_features(
                    symbol, self.data_provider
                )

            if not features.empty:
                # キャッシュに保存
                self.feature_cache.put(cache_key, features)
                self.logger.debug(f"Cached features for {symbol}")

            return features

        except Exception as e:
            self.logger.error(
                f"Error calculating optimized features for {symbol}: {str(e)}"
            )
            return pd.DataFrame()

    def _ensemble_predict_from_predictions(
        self, model_predictions: Dict[str, np.ndarray]
    ) -> np.ndarray:
        """複数モデルの予測を重み付き平均"""
        weighted_sum = np.zeros_like(list(model_predictions.values())[0])
        total_weight = 0

        for name, predictions in model_predictions.items():
            if name in self.weights:
                weighted_sum += predictions * self.weights[name]
                total_weight += self.weights[name]

        return weighted_sum / total_weight if total_weight > 0 else weighted_sum

    def train(self, data: pd.DataFrame) -> bool:
        """モデル訓練（統合版）"""
        try:
            # 複数モデルタイプを準備
            self.prepare_ensemble_models()

            # 訓練データ準備と実行
            # （詳細は元のEnsembleStockPredictorのtrain_ensembleメソッドを参考）

            self.is_trained = True
            self.save_ensemble()
            return True

        except Exception as e:
            self.logger.error(f"Training failed: {str(e)}")
            return False

    def prepare_ensemble_models(self):
        """複数のモデルタイプを準備"""
        from sklearn.ensemble import RandomForestRegressor, GradientBoostingRegressor
        from sklearn.neural_network import MLPRegressor

        models_to_add = []

        try:
            import xgboost as xgb

            xgb_model = xgb.XGBRegressor(
                n_estimators=200,
                max_depth=6,
                learning_rate=0.1,
                subsample=0.8,
                colsample_bytree=0.8,
                random_state=42,
                n_jobs=-1,
            )
            models_to_add.append(("xgboost", xgb_model, 0.3))
        except ImportError:
            pass

        try:
            import lightgbm as lgb

            lgb_model = lgb.LGBMRegressor(
                n_estimators=200,
                max_depth=6,
                learning_rate=0.1,
                subsample=0.8,
                colsample_bytree=0.8,
                random_state=42,
                n_jobs=-1,
                verbose=-1,
            )
            models_to_add.append(("lightgbm", lgb_model, 0.3))
        except ImportError:
            pass

        # Random Forest
        rf_model = RandomForestRegressor(
            n_estimators=100, max_depth=10, random_state=42, n_jobs=-1
        )
        models_to_add.append(("random_forest", rf_model, 0.2))

        # Gradient Boosting
        gb_model = GradientBoostingRegressor(
            n_estimators=100, max_depth=6, learning_rate=0.1, random_state=42
        )
        models_to_add.append(("gradient_boost", gb_model, 0.15))

        # Neural Network
        nn_model = MLPRegressor(
            hidden_layer_sizes=(100, 50), max_iter=500, random_state=42
        )
        models_to_add.append(("neural_network", nn_model, 0.05))

        # アンサンブルに追加（重み付け）
        for name, model, weight in models_to_add:
            self.add_model(name, model, weight=weight)

    def add_model(self, name: str, model, weight: float = 1.0):
        """アンサンブルにモデルを追加"""
        self.models[name] = model
        self.weights[name] = weight

    def _check_dependencies(self) -> Dict[str, bool]:
        """依存関係のチェック"""
        return {
            "yfinance": True,
            "pandas": True,
            "numpy": True,
            "sklearn": True,
            "xgboost": True,
            "lightgbm": True,
            "tensorflow": True,
            "joblib": True,
        }

    def _fallback_prediction(self, symbol: str) -> PredictionResult:
        """フォールバック予測"""
        # 簡単なフォールバックロジック（例：50.0の予測値を持つPredictionResultを返す）
        return PredictionResult(
            prediction=50.0,
            confidence=0.1,
            accuracy=30.0,
            timestamp=datetime.now(),
            symbol=symbol,
            model_type=self.config.model_type,
            execution_time=0.0,
            metadata={"fallback": True, "model_type": "fallback"},
        )

    def _safe_model_operation(
        self, operation_name: str, operation_func, fallback_value=None
    ):
        """安全なモデル操作"""
        try:
            return operation_func()
        except Exception as e:
            self.logger.error(f"Error in {operation_name}: {e}")
            return fallback_value

    def _validate_symbol(self, symbol: str) -> bool:
        """銘柄コードの検証"""
        if not symbol or not isinstance(symbol, str):
            return False
        return len(symbol) == 4 and symbol.isdigit()

    def _validate_symbols_list(self, symbols: List[str]) -> List[str]:
        """銘柄リストの検証"""
        if not symbols or not isinstance(symbols, list):
            return []
        return [symbol for symbol in symbols if self._validate_symbol(symbol)]

    def save_ensemble(self):
        """アンサンブルモデルを保存"""
        try:
            from pathlib import Path
            import joblib

            model_path = Path("models_refactored/saved_models")
            model_path.mkdir(parents=True, exist_ok=True)

            ensemble_file = model_path / "refactored_ensemble_models.joblib"
            ensemble_data = {
                "models": self.models,
                "weights": self.weights,
                "scaler": self.scaler,
                "feature_names": self.feature_names,
                "is_trained": self.is_trained,
            }
            joblib.dump(ensemble_data, ensemble_file)
            self.logger.info(f"Ensemble saved to {ensemble_file}")
        except Exception as e:
            self.logger.error(f"Error saving ensemble: {str(e)}")

    def load_ensemble(self) -> bool:
        """アンサンブルモデルを読み込み"""
        try:
            from pathlib import Path
            import joblib

            model_path = Path("models_refactored/saved_models")
            ensemble_file = model_path / "refactored_ensemble_models.joblib"

            if not ensemble_file.exists():
                return False

            ensemble_data = joblib.load(ensemble_file)
            self.models = ensemble_data["models"]
            self.weights = ensemble_data["weights"]
            self.scaler = ensemble_data["scaler"]
            self.feature_names = ensemble_data["feature_names"]
            self.is_trained = ensemble_data["is_trained"]

            self.logger.info(f"Ensemble loaded from {ensemble_file}")
            return True

        except Exception as e:
            self.logger.error(f"Error loading ensemble: {str(e)}")
            return False<|MERGE_RESOLUTION|>--- conflicted
+++ resolved
@@ -1,588 +1,237 @@
-"""
-統合リファクタリング版アンサンブル予測器
-既存のEnsembleStockPredictorをベースに、統一インターフェースで再構築
-"""
-
 import logging
+from typing import Dict, Any, Optional
 import numpy as np
 import pandas as pd
-from datetime import datetime
-from pathlib import Path
-from typing import Dict, List, Optional, Any
+from sklearn.ensemble import RandomForestRegressor, GradientBoostingRegressor
+from sklearn.linear_model import LinearRegression
 from sklearn.preprocessing import StandardScaler
+from sklearn.model_selection import train_test_split
+from sklearn.metrics import mean_squared_error
 import joblib
-
-from ..core.interfaces import (
-    PredictionResult,
-    BatchPredictionResult,
-    ModelConfiguration,
-    ModelType,
-    PredictionMode,
-    DataProvider,
-    CacheProvider,
-)
-from ..core.base_predictor import BaseStockPredictor
-from .parallel_feature_calculator import ParallelFeatureCalculator
-from .memory_efficient_cache import MemoryEfficientCache
-from .multi_timeframe_integrator import MultiTimeframeIntegrator
-from data.stock_data import StockDataProvider
-
-
-class RefactoredEnsemblePredictor(BaseStockPredictor):
-    """統合リファクタリング版エンサンブル予測器 - models_newの高度機能を統合"""
-
-    # モデルバージョン
-    _model_version = "1.0.0"
-
-    # 予測重みの定数
-    BASE_PREDICTION_WEIGHT = 0.7
-    TIMEFRAME_PREDICTION_WEIGHT = 0.3
-
-    # 信頼度調整の定数
-    MAX_CONFIDENCE_RATIO = 0.3
-    CONFIDENCE_MULTIPLIER = 10
-
-    # 中性予測調整の定数
-    NEUTRAL_PREDICTION_VALUE = 50.0
-    HIGH_CONFIDENCE_NEUTRAL_WEIGHT = 0.1
-    LOW_CONFIDENCE_NEUTRAL_WEIGHT = 0.3
-    HIGH_CONFIDENCE_PREDICTION_WEIGHT = 0.9
-    LOW_CONFIDENCE_PREDICTION_WEIGHT = 0.7
-
-    # キャッシュサイズの定数
-    FEATURE_CACHE_SIZE = 500
-    PREDICTION_CACHE_SIZE = 200
-
-    # フォールバック予測の定数
-    TREND_THRESHOLD = 0.02  # 2%のトレンド閾値
-    BULLISH_PREDICTION = 65.0
-    BEARISH_PREDICTION = 35.0
-    FALLBACK_ACCURACY = 45.0
-    DEFAULT_CONFIDENCE = 0.1
-
-    # 信頼度レベルの閾値
-    HIGH_CONFIDENCE_THRESHOLD = 0.7
-    MEDIUM_CONFIDENCE_THRESHOLD = 0.4
-
-    def __init__(
-        self,
-        config: ModelConfiguration = None,
-        data_provider: DataProvider = None,
-        cache_provider: CacheProvider = None,
-    ):
-<<<<<<< HEAD
-        # configがNoneの場合、デフォルトのModelConfigurationを作成
-        if config is None:
-            config = ModelConfiguration()
-            
-=======
-        if config is None:
-            config = ModelConfiguration()
-
-        if data_provider is None:
-            data_provider = StockDataProvider()
-
->>>>>>> 26b38fae
-        super().__init__(config, data_provider, cache_provider)
-
-        self.models = {}
-        self.weights = {}
-        self.feature_names = []
-        self.scaler = None
-
-        # 最新の取得データを保持し、期間付きキャッシュキー生成を可能にする
-        self._latest_data_by_symbol: Dict[str, pd.DataFrame] = {}
-        self._active_period: Optional[str] = None
-
-        # 並列特徴量計算システム
-        self.parallel_calculator = ParallelFeatureCalculator()
-
-        # メモリ効率キャッシュシステム（定数使用）
-        self.feature_cache = MemoryEfficientCache(max_size=self.FEATURE_CACHE_SIZE)
-        self.prediction_cache = MemoryEfficientCache(
-            max_size=self.PREDICTION_CACHE_SIZE
+import os
+
+from data.stock_data import StockData
+from models.core import ModelCore
+from utils.logger import setup_logging
+
+# ロギング設定
+setup_logging()
+logger = logging.getLogger(__name__)
+
+
+class EnsemblePredictor(ModelCore):
+    """
+    複数の機械学習モデルを組み合わせたアンサンブル予測器。
+    線形回帰、ランダムフォレスト、勾配ブースティングを統合し、
+    それぞれの予測を最終的な線形モデルで結合する。
+    """
+
+    def __init__(self, model_name: str = "EnsemblePredictor", period: str = "1y"):
+        super().__init__(model_name)
+        self.scaler = StandardScaler()
+        self.linear_model = LinearRegression()
+        self.rf_model = RandomForestRegressor(n_estimators=100, random_state=42)
+        self.gb_model = GradientBoostingRegressor(n_estimators=100, random_state=42)
+        self.meta_model = LinearRegression()  # 各モデルの予測を結合するメタモデル
+        self.is_trained = False
+        self.logger = logger  # ロガーをインスタンス変数として保持
+        self.period = period  # 予測期間を保持
+
+    def _preprocess_data(self, df: pd.DataFrame) -> pd.DataFrame:
+        """
+        特徴量エンジニアリングとデータの前処理を行う。
+        """
+        df["Date"] = pd.to_datetime(df["Date"])
+        df.set_index("Date", inplace=True)
+        df.sort_index(inplace=True)
+
+        # 終値の移動平均
+        df["SMA_5"] = df["Close"].rolling(window=5).mean()
+        df["SMA_20"] = df["Close"].rolling(window=20).mean()
+
+        # RSI (Relative Strength Index)
+        delta = df["Close"].diff()
+        gain = delta.where(delta > 0, 0)
+        loss = -delta.where(delta < 0, 0)
+        avg_gain = gain.rolling(window=14).mean()
+        avg_loss = loss.rolling(window=14).mean()
+        rs = avg_gain / avg_loss
+        df["RSI"] = 100 - (100 / (1 + rs))
+
+        # MACD (Moving Average Convergence Divergence)
+        exp1 = df["Close"].ewm(span=12, adjust=False).mean()
+        exp2 = df["Close"].ewm(span=26, adjust=False).mean()
+        df["MACD"] = exp1 - exp2
+        df["Signal_Line"] = df["MACD"].ewm(span=9, adjust=False).mean()
+
+        # ボリンジャーバンド
+        df["BB_Middle"] = df["Close"].rolling(window=20).mean()
+        df["BB_Upper"] = df["BB_Middle"] + (df["Close"].rolling(window=20).std() * 2)
+        df["BB_Lower"] = df["BB_Middle"] - (df["Close"].rolling(window=20).std() * 2)
+
+        # ターゲット変数の作成（翌日の終値）
+        df["Target"] = df["Close"].shift(-1)
+
+        df.dropna(inplace=True)
+        return df
+
+    def train(self, X: pd.DataFrame, y: pd.Series) -> None:
+        """
+        アンサンブルモデルを訓練する。
+        """
+        self.logger.info(f"{self.model_name}: Training started.")
+
+        # データのスケーリング
+        X_scaled = self.scaler.fit_transform(X)
+        X_scaled_df = pd.DataFrame(X_scaled, columns=X.columns, index=X.index)
+
+        # 個別モデルの訓練
+        self.linear_model.fit(X_scaled_df, y)
+        self.rf_model.fit(X_scaled_df, y)
+        self.gb_model.fit(X_scaled_df, y)
+
+        # メタモデルのための予測を生成
+        linear_preds = self.linear_model.predict(X_scaled_df)
+        rf_preds = self.rf_model.predict(X_scaled_df)
+        gb_preds = self.gb_model.predict(X_scaled_df)
+
+        meta_features = pd.DataFrame({
+            "linear_preds": linear_preds,
+            "rf_preds": rf_preds,
+            "gb_preds": gb_preds,
+        }, index=X.index)
+
+        # メタモデルの訓練
+        self.meta_model.fit(meta_features, y)
+
+        self.is_trained = True
+        self.logger.info(f"{self.model_name}: Training completed.")
+
+    def predict(self, X: pd.DataFrame) -> np.ndarray:
+        """
+        新しいデータポイントに対して予測を行う。
+        """
+        if not self.is_trained:
+            self.logger.error(f"{self.model_name}: Model not trained yet. Please train the model first.")
+            raise RuntimeError("Model not trained yet.")
+
+        # データのスケーリング
+        X_scaled = self.scaler.transform(X)
+        X_scaled_df = pd.DataFrame(X_scaled, columns=X.columns, index=X.index)
+
+        # 個別モデルの予測
+        linear_preds = self.linear_model.predict(X_scaled_df)
+        rf_preds = self.rf_model.predict(X_scaled_df)
+        gb_preds = self.gb_model.predict(X_scaled_df)
+
+        meta_features = pd.DataFrame({
+            "linear_preds": linear_preds,
+            "rf_preds": rf_preds,
+            "gb_preds": gb_preds,
+        }, index=X.index)
+
+        # メタモデルによる最終予測
+        final_preds = self.meta_model.predict(meta_features)
+        return final_preds
+
+    def evaluate(self, X: pd.DataFrame, y: pd.Series) -> Dict[str, Any]:
+        """
+        モデルの性能を評価する。
+        """
+        self.logger.info(f"{self.model_name}: Evaluation started.")
+        predictions = self.predict(X)
+        mse = mean_squared_error(y, predictions)
+        rmse = np.sqrt(mse)
+        self.logger.info(f"{self.model_name}: Evaluation completed. RMSE: {rmse:.4f}")
+        return {"rmse": rmse}
+
+    def save(self, file_path: str) -> None:
+        """
+        訓練済みモデルを保存する。
+        """
+        os.makedirs(os.path.dirname(file_path), exist_ok=True)
+        joblib.dump(
+            {
+                "scaler": self.scaler,
+                "linear_model": self.linear_model,
+                "rf_model": self.rf_model,
+                "gb_model": self.gb_model,
+                "meta_model": self.meta_model,
+                "is_trained": self.is_trained,
+                "model_name": self.model_name,
+                "period": self.period,
+            },
+            file_path,
         )
-
-        # マルチタイムフレーム統合システム
-        self.timeframe_integrator = MultiTimeframeIntegrator()
-
-        self.logger = logging.getLogger(__name__)
-        self.logger.info(
-<<<<<<< HEAD
-            f"Initialized RefactoredEnsemblePredictor with config: {config.model_type}"
-=======
-            "Initialized RefactoredEnsemblePredictor with config: %s",
-            config.model_type,
-        )
-
-    def predict(self, symbol: str, period: str = "1y") -> PredictionResult:
-        """Execute a prediction for the provided *symbol* using the given *period*.
-
-        The method ensures data is fetched up-front so that callers receive clear
-        feedback when no data is available while still leveraging the base class
-        pipeline for caching and result formatting.
-        """
-
-        if not self.validate_symbol(symbol):
-            raise ValueError(f"Invalid symbol: {symbol}")
-
-        self._active_period = period
-
-        try:
-            data = self.data_provider.get_stock_data(symbol, period)
-        except Exception:
-            # モック／実際のデータプロバイダーからの例外はそのまま伝播させる
-            self._active_period = None
-            raise
-
-        if data.empty:
-            self._active_period = None
-            raise ValueError("No data available")
-
-        self._latest_data_by_symbol[symbol] = data
-
-        try:
-            result = super().predict(symbol)
-        finally:
-            self._latest_data_by_symbol.pop(symbol, None)
-            self._active_period = None
-
-        # enrich metadata with period and feature snapshot for transparency
-        feature_vector = self._calculate_features(data)
-        result.metadata.update(
-            {
-                "period": period,
-                "data_points": len(data),
-                "features": feature_vector,
-            }
->>>>>>> 26b38fae
-        )
-        # StockPredictor.__init__で設定された_model_versionを上書き
-        self._model_version = "1.0.0"
-
-        return result
-
-    def predict_batch(
-        self, symbols: List[str], period: str = "1y"
-    ) -> BatchPredictionResult:
-        """Execute batch predictions with period-aware handling.
-
-        Returns
-        -------
-        BatchPredictionResult
-            Container holding successful predictions and error messages for
-            each requested symbol.
-        """
-
-        if not symbols:
-            return BatchPredictionResult(predictions={}, errors={}, metadata={"period": period})
-
-        predictions: Dict[str, float] = {}
-        errors: Dict[str, str] = {}
-
-        for symbol in symbols:
-            try:
-                result = self.predict(symbol, period=period)
-                predictions[symbol] = result.prediction
-            except Exception as exc:
-                errors[symbol] = str(exc)
-
-        metadata = {
-            "period": period,
-            "timestamp": datetime.now().isoformat(),
-        }
-
-        return BatchPredictionResult(predictions=predictions, errors=errors, metadata=metadata)
-
-    def _calculate_features(self, data: pd.DataFrame) -> List[float]:
-        """Calculate a numeric feature vector from the provided market data."""
-
-        if data is None or data.empty:
-            return []
-
-        try:
-            technical = self.parallel_calculator._calculate_technical_indicators_fast(data)
-            advanced = self.parallel_calculator._calculate_advanced_features_fast(data)
-            combined = pd.concat([technical, advanced], axis=1)
-            numeric = combined.select_dtypes(include=[np.number]).fillna(0)
-
-            if numeric.empty:
-                numeric = data.select_dtypes(include=[np.number]).fillna(0)
-
-            latest_series = numeric.iloc[-1]
-            return latest_series.astype(float).tolist()
-
-        except Exception as exc:
-            self.logger.debug(
-                "Falling back to basic feature extraction due to error: %s", exc
-            )
-            numeric = data.select_dtypes(include=[np.number]).fillna(0)
-            if numeric.empty:
-                return []
-            latest_series = numeric.iloc[-1]
-            return latest_series.astype(float).tolist()
-
-    def _generate_cache_key(self, symbol: str) -> str:
-        """Extend the base cache key with the active period for clarity."""
-
-        base_key = super()._generate_cache_key(symbol)
-        if self._active_period:
-            return f"{base_key}_{self._active_period}"
-        return base_key
-
-    def _predict_implementation(self, symbol: str) -> float:
-        """エンサンブル予測の実装（BaseStockPredictor準拠）"""
-        if not self.is_trained:
-            if not self.load_ensemble():
-                self.logger.warning(
-                    f"No trained model available for {symbol}, using fallback"
-                )
-                return self.NEUTRAL_PREDICTION_VALUE
-
-        try:
-            # キャッシュチェック
-            period = getattr(self, "_active_period", "1y")
-            cache_key = (
-                f"prediction_{symbol}_{period}_{datetime.now().strftime('%Y%m%d_%H')}"
-            )
-            cached_result = self.prediction_cache.get(cache_key)
-            if cached_result is not None:
-                self.logger.debug(f"Using cached prediction for {symbol}")
-                return cached_result
-
-            # マルチタイムフレーム統合分析
-            timeframe_analysis = self.timeframe_integrator.integrate_predictions(
-                symbol, self.data_provider
-            )
-
-            # 基本の特徴量ベース予測
-            base_prediction = self._get_base_ensemble_prediction(symbol)
-
-            # タイムフレーム統合予測
-            integrated_prediction = timeframe_analysis["integrated_prediction"]
-            confidence_adjustment = timeframe_analysis["confidence_adjustment"]
-
-            # 最終予測の計算（基本予測 + タイムフレーム統合）
-            final_prediction = (
-                base_prediction * self.BASE_PREDICTION_WEIGHT
-                + integrated_prediction * self.TIMEFRAME_PREDICTION_WEIGHT
-            )
-
-            # 信頼度による調整（定数使用）
-            if confidence_adjustment > self.HIGH_CONFIDENCE_THRESHOLD:  # 高信頼度
-                final_prediction = final_prediction  # そのまま
-            elif confidence_adjustment > self.MEDIUM_CONFIDENCE_THRESHOLD:  # 中信頼度
-                final_prediction = (
-                    final_prediction * self.HIGH_CONFIDENCE_PREDICTION_WEIGHT
-                    + self.NEUTRAL_PREDICTION_VALUE
-                    * self.HIGH_CONFIDENCE_NEUTRAL_WEIGHT
-                )
-            else:  # 低信頼度
-                final_prediction = (
-                    final_prediction * self.LOW_CONFIDENCE_PREDICTION_WEIGHT
-                    + self.NEUTRAL_PREDICTION_VALUE * self.LOW_CONFIDENCE_NEUTRAL_WEIGHT
-                )
-
-            result = max(0, min(100, float(final_prediction)))
-
-            # 結果をキャッシュ
-            self.prediction_cache.put(cache_key, result)
-
-            return result
-
-        except Exception as e:
-            self.logger.error(f"Error in ensemble prediction for {symbol}: {str(e)}")
-            return self.NEUTRAL_PREDICTION_VALUE
-
-    def _get_base_ensemble_prediction(self, symbol: str) -> float:
-        """基本のアンサンブル予測（従来の特徴量ベース）"""
-        try:
-            # データ取得
-            data = self._latest_data_by_symbol.get(symbol)
-            if data is None:
-                period = getattr(self, "_active_period", "1y")
-                data = self.data_provider.get_stock_data(symbol, period)
-            if data.empty:
-                return 50.0
-
-            # 特徴量計算（並列処理対応）
-            features = self._calculate_features_optimized(symbol, data)
-            if features.empty:
-                return 50.0
-
-            # 最新データの特徴量
-            latest_features = features.iloc[-1:].copy()
-
-            # 特徴量を訓練時と同じ順序に調整
-            if self.feature_names:
-                latest_features = latest_features.reindex(
-                    columns=self.feature_names, fill_value=0
-                )
-
-            # スケーリング
-            if self.scaler is None:
-                return float(latest_features.mean(axis=1).iloc[0])
-
-            features_scaled = self.scaler.transform(latest_features)
-
-            # 各モデルの予測を収集
-            predictions = {}
-            for name, model in self.models.items():
-                try:
-                    pred = model.predict(features_scaled)[0]
-                    predictions[name] = pred
-                except Exception as e:
-                    self.logger.warning(f"Error with {name} prediction: {str(e)}")
-
-            # アンサンブル予測
-            if predictions:
-                ensemble_score = self._ensemble_predict_from_predictions(
-                    {name: np.array([pred]) for name, pred in predictions.items()}
-                )[0]
-                return max(0, min(100, float(ensemble_score)))
-            else:
-                return 50.0
-
-        except Exception as e:
-            self.logger.error(
-                f"Error in base ensemble prediction for {symbol}: {str(e)}"
-            )
-            return 50.0
-
-    def _calculate_features_optimized(
-        self, symbol: str, data: pd.DataFrame
-    ) -> pd.DataFrame:
-        """最適化された特徴量計算（キャッシュ対応）"""
-        # キャッシュキー生成（データのハッシュベース）
-        data_hash = pd.util.hash_pandas_object(data.tail(100)).sum()
-        cache_key = f"features_{symbol}_{data_hash}"
-
-        # キャッシュチェック
-        cached_features = self.feature_cache.get(cache_key)
-        if cached_features is not None:
-            self.logger.debug(f"Using cached features for {symbol}")
-            return cached_features
-
-        try:
-            feature_vector = self._calculate_features(data)
-            features = pd.DataFrame()
-
-            if feature_vector:
-                feature_columns = [f"feature_{idx}" for idx in range(len(feature_vector))]
-                latest_index = data.tail(1).index
-                features = pd.DataFrame(
-                    [feature_vector], index=latest_index, columns=feature_columns
-                )
-
-            if features.empty:
-                features = self.parallel_calculator._calculate_single_symbol_features(
-                    symbol, self.data_provider
-                )
-
-            if not features.empty:
-                # キャッシュに保存
-                self.feature_cache.put(cache_key, features)
-                self.logger.debug(f"Cached features for {symbol}")
-
-            return features
-
-        except Exception as e:
-            self.logger.error(
-                f"Error calculating optimized features for {symbol}: {str(e)}"
-            )
-            return pd.DataFrame()
-
-    def _ensemble_predict_from_predictions(
-        self, model_predictions: Dict[str, np.ndarray]
-    ) -> np.ndarray:
-        """複数モデルの予測を重み付き平均"""
-        weighted_sum = np.zeros_like(list(model_predictions.values())[0])
-        total_weight = 0
-
-        for name, predictions in model_predictions.items():
-            if name in self.weights:
-                weighted_sum += predictions * self.weights[name]
-                total_weight += self.weights[name]
-
-        return weighted_sum / total_weight if total_weight > 0 else weighted_sum
-
-    def train(self, data: pd.DataFrame) -> bool:
-        """モデル訓練（統合版）"""
-        try:
-            # 複数モデルタイプを準備
-            self.prepare_ensemble_models()
-
-            # 訓練データ準備と実行
-            # （詳細は元のEnsembleStockPredictorのtrain_ensembleメソッドを参考）
-
-            self.is_trained = True
-            self.save_ensemble()
-            return True
-
-        except Exception as e:
-            self.logger.error(f"Training failed: {str(e)}")
-            return False
-
-    def prepare_ensemble_models(self):
-        """複数のモデルタイプを準備"""
-        from sklearn.ensemble import RandomForestRegressor, GradientBoostingRegressor
-        from sklearn.neural_network import MLPRegressor
-
-        models_to_add = []
-
-        try:
-            import xgboost as xgb
-
-            xgb_model = xgb.XGBRegressor(
-                n_estimators=200,
-                max_depth=6,
-                learning_rate=0.1,
-                subsample=0.8,
-                colsample_bytree=0.8,
-                random_state=42,
-                n_jobs=-1,
-            )
-            models_to_add.append(("xgboost", xgb_model, 0.3))
-        except ImportError:
-            pass
-
-        try:
-            import lightgbm as lgb
-
-            lgb_model = lgb.LGBMRegressor(
-                n_estimators=200,
-                max_depth=6,
-                learning_rate=0.1,
-                subsample=0.8,
-                colsample_bytree=0.8,
-                random_state=42,
-                n_jobs=-1,
-                verbose=-1,
-            )
-            models_to_add.append(("lightgbm", lgb_model, 0.3))
-        except ImportError:
-            pass
-
-        # Random Forest
-        rf_model = RandomForestRegressor(
-            n_estimators=100, max_depth=10, random_state=42, n_jobs=-1
-        )
-        models_to_add.append(("random_forest", rf_model, 0.2))
-
-        # Gradient Boosting
-        gb_model = GradientBoostingRegressor(
-            n_estimators=100, max_depth=6, learning_rate=0.1, random_state=42
-        )
-        models_to_add.append(("gradient_boost", gb_model, 0.15))
-
-        # Neural Network
-        nn_model = MLPRegressor(
-            hidden_layer_sizes=(100, 50), max_iter=500, random_state=42
-        )
-        models_to_add.append(("neural_network", nn_model, 0.05))
-
-        # アンサンブルに追加（重み付け）
-        for name, model, weight in models_to_add:
-            self.add_model(name, model, weight=weight)
-
-    def add_model(self, name: str, model, weight: float = 1.0):
-        """アンサンブルにモデルを追加"""
-        self.models[name] = model
-        self.weights[name] = weight
-
-    def _check_dependencies(self) -> Dict[str, bool]:
-        """依存関係のチェック"""
-        return {
-            "yfinance": True,
-            "pandas": True,
-            "numpy": True,
-            "sklearn": True,
-            "xgboost": True,
-            "lightgbm": True,
-            "tensorflow": True,
-            "joblib": True,
-        }
-
-    def _fallback_prediction(self, symbol: str) -> PredictionResult:
-        """フォールバック予測"""
-        # 簡単なフォールバックロジック（例：50.0の予測値を持つPredictionResultを返す）
-        return PredictionResult(
-            prediction=50.0,
-            confidence=0.1,
-            accuracy=30.0,
-            timestamp=datetime.now(),
-            symbol=symbol,
-            model_type=self.config.model_type,
-            execution_time=0.0,
-            metadata={"fallback": True, "model_type": "fallback"},
-        )
-
-    def _safe_model_operation(
-        self, operation_name: str, operation_func, fallback_value=None
-    ):
-        """安全なモデル操作"""
-        try:
-            return operation_func()
-        except Exception as e:
-            self.logger.error(f"Error in {operation_name}: {e}")
-            return fallback_value
-
-    def _validate_symbol(self, symbol: str) -> bool:
-        """銘柄コードの検証"""
-        if not symbol or not isinstance(symbol, str):
-            return False
-        return len(symbol) == 4 and symbol.isdigit()
-
-    def _validate_symbols_list(self, symbols: List[str]) -> List[str]:
-        """銘柄リストの検証"""
-        if not symbols or not isinstance(symbols, list):
-            return []
-        return [symbol for symbol in symbols if self._validate_symbol(symbol)]
-
-    def save_ensemble(self):
-        """アンサンブルモデルを保存"""
-        try:
-            from pathlib import Path
-            import joblib
-
-            model_path = Path("models_refactored/saved_models")
-            model_path.mkdir(parents=True, exist_ok=True)
-
-            ensemble_file = model_path / "refactored_ensemble_models.joblib"
-            ensemble_data = {
-                "models": self.models,
-                "weights": self.weights,
-                "scaler": self.scaler,
-                "feature_names": self.feature_names,
-                "is_trained": self.is_trained,
-            }
-            joblib.dump(ensemble_data, ensemble_file)
-            self.logger.info(f"Ensemble saved to {ensemble_file}")
-        except Exception as e:
-            self.logger.error(f"Error saving ensemble: {str(e)}")
-
-    def load_ensemble(self) -> bool:
-        """アンサンブルモデルを読み込み"""
-        try:
-            from pathlib import Path
-            import joblib
-
-            model_path = Path("models_refactored/saved_models")
-            ensemble_file = model_path / "refactored_ensemble_models.joblib"
-
-            if not ensemble_file.exists():
-                return False
-
-            ensemble_data = joblib.load(ensemble_file)
-            self.models = ensemble_data["models"]
-            self.weights = ensemble_data["weights"]
-            self.scaler = ensemble_data["scaler"]
-            self.feature_names = ensemble_data["feature_names"]
-            self.is_trained = ensemble_data["is_trained"]
-
-            self.logger.info(f"Ensemble loaded from {ensemble_file}")
-            return True
-
-        except Exception as e:
-            self.logger.error(f"Error loading ensemble: {str(e)}")
-            return False+        self.logger.info(f"{self.model_name}: Model saved to {file_path}")
+
+    def load(self, file_path: str) -> None:
+        """
+        モデルをファイルからロードする。
+        """
+        if not os.path.exists(file_path):
+            self.logger.error(f"{self.model_name}: Model file not found at {file_path}")
+            raise FileNotFoundError(f"Model file not found at {file_path}")
+
+        data = joblib.load(file_path)
+        self.scaler = data["scaler"]
+        self.linear_model = data["linear_model"]
+        self.rf_model = data["rf_model"]
+        self.gb_model = data["gb_model"]
+        self.meta_model = data["meta_model"]
+        self.is_trained = data["is_trained"]
+        self.model_name = data["model_name"]
+        self.period = data.get("period", "1y")  # 互換性のためperiodを追加
+        self.logger.info(f"{self.model_name}: Model loaded from {file_path}")
+
+    def get_features_targets(self, df: pd.DataFrame) -> (pd.DataFrame, pd.Series):
+        """
+        データフレームから特徴量とターゲットを抽出する。
+        """
+        processed_df = self._preprocess_data(df.copy())
+        features = processed_df.drop("Target", axis=1)
+        targets = processed_df["Target"]
+        return features, targets
+
+    def get_latest_features(self, df: pd.DataFrame) -> pd.DataFrame:
+        """
+        予測のための最新の特徴量セットを抽出する。
+        """
+        df_copy = df.copy()
+        df_copy["Date"] = pd.to_datetime(df_copy["Date"])
+        df_copy.set_index("Date", inplace=True)
+        df_copy.sort_index(inplace=True)
+
+        # 終値の移動平均
+        df_copy["SMA_5"] = df_copy["Close"].rolling(window=5).mean()
+        df_copy["SMA_20"] = df_copy["Close"].rolling(window=20).mean()
+
+        # RSI (Relative Strength Index)
+        delta = df_copy["Close"].diff()
+        gain = delta.where(delta > 0, 0)
+        loss = -delta.where(delta < 0, 0)
+        avg_gain = gain.rolling(window=14).mean()
+        avg_loss = loss.rolling(window=14).mean()
+        rs = avg_gain / avg_loss
+        df_copy["RSI"] = 100 - (100 / (1 + rs))
+
+        # MACD (Moving Average Convergence Divergence)
+        exp1 = df_copy["Close"].ewm(span=12, adjust=False).mean()
+        exp2 = df_copy["Close"].ewm(span=26, adjust=False).mean()
+        df_copy["MACD"] = exp1 - exp2
+        df_copy["Signal_Line"] = df_copy["MACD"].ewm(span=9, adjust=False).mean()
+
+        # ボリンジャーバンド
+        df_copy["BB_Middle"] = df_copy["Close"].rolling(window=20).mean()
+        df_copy["BB_Upper"] = df_copy["BB_Middle"] + (df_copy["Close"].rolling(window=20).std() * 2)
+        df_copy["BB_Lower"] = df_copy["BB_Middle"] - (df_copy["Close"].rolling(window=20).std() * 2)
+
+        # 最新の行を特徴量として使用
+        latest_features = df_copy.iloc[[-1]].drop(columns=["Target"], errors='ignore')
+        return latest_features
+
+    def get_prediction_period(self) -> str:
+        """
+        この予測器が使用する期間を返す。
+        """
+        return self.period