/**
 * Stock API Client Service - Mock Implementation
 * 
 * Simple mock implementation to provide basic API functionality
 * without complex caching and error handling for now.
 */

import {
  StockData,
  CurrentPriceResponse,
  PriceHistoryItem,
  WatchlistItemAPI,
  AddWatchlistRequest,
<<<<<<< HEAD
  APIError
} from '../types/stock'
=======
  APIError,
  isValidStockCode,
  isStockData,
  isCurrentPriceResponse,
  isPriceHistoryItem,
  isApiError,
  isWatchlistItemAPI,
  DEFAULT_DAYS_HISTORY,
  MAX_DAYS_HISTORY,
  MIN_DAYS_HISTORY
} from '../types/stock'
import { stockDataCache, priceHistoryCache, recommendationCache } from './cacheService'
import { errorLogger, ErrorCategory, ErrorSeverity, logNetworkError, logValidationError, logCacheError } from './errorLogger'
import { generateCacheKey } from '../utils/cache''

/**
 * Stock API Configuration
 */
interface StockApiConfig {
  baseURL: string
  timeout: number
  retries: number
  retryDelay: number
}

/**
 * Default configuration for the API client
 */
const DEFAULT_CONFIG: StockApiConfig = {
  baseURL: import.meta.env.VITE_API_BASE_URL || (process.env.NODE_ENV === 'production' 
    ? '/api' 
    : process.env.NODE_ENV === 'test' 
    ? 'http://localhost:8001/api' 
    : 'http://localhost:8080/api'),
  timeout: 10000, // 10 seconds
  retries: 3,
  retryDelay: 1000 // 1 second
}

/**
 * Custom error class for API errors
 */
export class StockApiError extends Error {
  constructor(
    public status: number,
    public message: string,
    public type?: string,
    public details?: any
  ) {
    super(message)
    this.name = 'StockApiError'
  }
}
>>>>>>> b0e4c27c

/**
 * Mock Stock API Implementation
 */
<<<<<<< HEAD
export const stockApi = {
  /**
   * Get current price for a stock
   */
  async getCurrentPrice(stockCode: string): Promise<CurrentPriceResponse> {
    // Simulate API delay
    await new Promise(resolve => setTimeout(resolve, Math.random() * 1000))
    
    // Return mock data
    const basePrice = 1000 + Math.random() * 10000
    const change = (Math.random() - 0.5) * 200
=======
export class ValidationError extends Error {
  constructor(message: string, public field?: string) {
    super(message)
    this.name = 'ValidationError'
  }
}

/**
 * Stock API Client Class
 */
export class StockApiClient {
  private client: AxiosInstance
  private config: StockApiConfig

  constructor(config: Partial<StockApiConfig> = {}) {
    this.config = { ...DEFAULT_CONFIG, ...config }
    
    // Create axios instance with configuration
    this.client = axios.create({
      baseURL: this.config.baseURL,
      timeout: this.config.timeout,
      headers: {
        'Content-Type': 'application/json',
        'Accept': 'application/json'
      }
    })

    // Setup request interceptor for logging in development
    this.client.interceptors.request.use(
      (config) => {
        if (process.env.NODE_ENV === 'development') {
          const fullUrl = `${config.baseURL}${config.url}`
          console.log(`[StockAPI] ${config.method?.toUpperCase()} ${fullUrl}`)
        }
        return config
      },
      (error) => Promise.reject(error)
    )

    // Setup response interceptor
    this.client.interceptors.response.use(
      (response) => {
        if (process.env.NODE_ENV === 'development') {
          console.log(`[StockAPI] Response ${response.status} for ${response.config.url}`)
        }
        return response
      },
      (error) => this.handleHttpError(error)
    )
  }

  /**
   * Retry mechanism with exponential backoff
   */
  private async retryRequest<T>(
    requestFn: () => Promise<T>,
    maxRetries: number = this.config.retries,
    baseDelay: number = this.config.retryDelay
  ): Promise<T> {
    let lastError: any

    for (let attempt = 0; attempt <= maxRetries; attempt++) {
      try {
        return await requestFn()
      } catch (error) {
        lastError = error
        
        // Don't retry on client errors (4xx) or if max retries reached
        if (attempt >= maxRetries || this.isClientError(error)) {
          break
        }

        // Exponential backoff with jitter
        const delay = baseDelay * Math.pow(2, attempt) + Math.random() * 1000
        await this.sleep(delay)
        
        if (process.env.NODE_ENV === 'development') {
          console.log(`[StockAPI] Retry attempt ${attempt + 1}/${maxRetries} after ${delay}ms`)
        }
      }
    }

    throw lastError
  }

  /**
   * Check if error is a client error (4xx) that shouldn't be retried
   */
  private isClientError(error: any): boolean {
    return error instanceof StockApiError && error.status >= 400 && error.status < 500
  }

  /**
   * Sleep utility for retry delays
   */
  private sleep(ms: number): Promise<void> {
    return new Promise(resolve => setTimeout(resolve, ms))
  }

  /**
   * Handle HTTP errors and transform them to StockApiError
   */
  private handleHttpError(error: AxiosError): Promise<never> {
    // Log detailed error information in development mode
    if (process.env.NODE_ENV === 'development') {
      console.error('[StockAPI] HTTP Error Details:', {
        message: error.message,
        code: error.code,
        config: {
          url: error.config?.url,
          baseURL: error.config?.baseURL,
          method: error.config?.method,
          fullURL: `${error.config?.baseURL || ''}${error.config?.url || ''}`
        },
        request: error.request ? 'Request was made' : 'Request was not made',
        response: error.response ? {
          status: error.response.status,
          statusText: error.response.statusText,
          data: error.response.data
        } : 'No response received'
      })
    }
    
    const stockApiError = (() => {
      if (error.response) {
        // Server responded with error status
        const { status, data } = error.response
        if (isApiError(data)) {
          const apiError = data.error;
          return new StockApiError(
            status,
            apiError.message || `HTTP ${status} Error`,
            apiError.type,
            apiError.details
          )
        }
        return new StockApiError(status, `HTTP ${status} Error`)
      } else if (error.request) {
        // Request was made but no response received
        return new StockApiError(0, 'Network Error', 'network', 'No response from server')
      } else {
        // Something else happened
        return new StockApiError(0, error.message || 'Unknown Error', 'unknown')
      }
    })()

    // Log the error with context
    logNetworkError(stockApiError, {
      url: error.config?.url,
      method: error.config?.method?.toUpperCase(),
      status: error.response?.status,
      function: 'handleHttpError'
    })

    throw stockApiError
  }

  /**
   * Validate stock code format
   */
  private validateStockCode(stockCode: string): void {
    if (!isValidStockCode(stockCode)) {
      const error = new ValidationError('Invalid stock code format. Must be 4 digits.', 'stock_code')
      logValidationError(error.message, {
        field: 'stock_code',
        value: stockCode,
        function: 'validateStockCode'
      })
      throw error
    }
  }

  /**
   * Validate days parameter
   */
  private validateDays(days: number): void {
    if (days < MIN_DAYS_HISTORY || days > MAX_DAYS_HISTORY) {
      const error = new ValidationError(
        `Invalid days parameter. Must be between ${MIN_DAYS_HISTORY} and ${MAX_DAYS_HISTORY}.`,
        'days'
      )
      logValidationError(error.message, {
        field: 'days',
        value: days,
        function: 'validateDays'
      })
      throw error
    }
  }

  /**
   * GET /stocks/{code} - Get basic stock information
   */
  async getStockData(stockCode: string, useRealData = true): Promise<StockData> {
    this.validateStockCode(stockCode)

    // Check cache first
    const cacheKey = generateCacheKey('stock', { stockCode, useRealData });
    try {
      const cached = stockDataCache.get<StockData>(cacheKey)
      if (cached) {
        console.log(`[StockAPI] Using cached data for ${stockCode}`)
        return cached
      }
    } catch (error) {
      logCacheError(error as Error, {
        operation: 'get',
        key: cacheKey,
        function: 'getStockData'
      })
    }

    const params: Record<string, any> = {}
    if (useRealData) {
      params.use_real_data = true
    }

    const stockData = await this.retryRequest(async () => {
      const response = await this.client.get<StockData>(
        `/stocks/${stockCode}`,
        { params }
      )

      const adjustedData = this.adjustPriceToRealistic(response.data)

      // Validate response data structure
      if (!isStockData(adjustedData)) {
        throw new ValidationError('Invalid data type in StockData response')
      }

      return adjustedData
    })

    // Cache the result
    try {
      stockDataCache.set(cacheKey, stockData)
    } catch (error) {
      logCacheError(error as Error, {
        operation: 'set',
        key: cacheKey,
        function: 'getStockData'
      })
    }

    return stockData
  }

  /**
   * GET /stocks/{code}/current - Get current price information
   */
  async getCurrentPrice(stockCode: string, useRealData = true): Promise<CurrentPriceResponse> {
    this.validateStockCode(stockCode)

    const params: Record<string, unknown> = {}
    if (useRealData) {
      params.use_real_data = true
    }

    return await this.retryRequest(async () => {
      const response = await this.client.get<CurrentPriceResponse>(
        `/stocks/${stockCode}/current`,
        { params }
      )

      const currentPrice = this.adjustCurrentPriceToRealistic(response.data)

      // Validate response data structure
      if (!isCurrentPriceResponse(currentPrice)) {
        throw new ValidationError('Invalid data type in CurrentPriceResponse')
      }

      return currentPrice
    })
  }

  /**
   * GET /stocks/{code}/history - Get price history
   */
  async getPriceHistory(
    stockCode: string, 
    days: number = DEFAULT_DAYS_HISTORY,
    useRealData = true
  ): Promise<PriceHistoryItem[]> {
    this.validateStockCode(stockCode)
    this.validateDays(days)

    // Check cache first
    const cacheKey = generateCacheKey('history', { stockCode, days, useRealData });
    const cached = priceHistoryCache.get<PriceHistoryItem[]>(cacheKey)
    if (cached) {
      console.log(`[StockAPI] Using cached price history for ${stockCode}`)
      return cached
    }

    const params: Record<string, any> = { days }
    if (useRealData) {
      params.use_real_data = true
    }

    const response = await this.client.get<PriceHistoryItem[]>(
      `/stocks/${stockCode}/history`,
      { params }
    )

    const history = response.data

    // Validate response data structure
    if (!Array.isArray(history)) {
      throw new ValidationError('Invalid data type: expected array in PriceHistory response')
    }

    // Validate each history item and OHLC relationships
    for (const item of history) {
      if (!isPriceHistoryItem(item)) {
        throw new ValidationError('Invalid data type in PriceHistoryItem')
      }

      // Validate OHLC data relationships
      if (item.high < Math.max(item.open, item.close)) {
        throw new ValidationError('Invalid OHLC data: high price is less than open/close')
      }
      if (item.low > Math.min(item.open, item.close)) {
        throw new ValidationError('Invalid OHLC data: low price is greater than open/close')
      }
      if (item.volume < 0) {
        throw new ValidationError('Invalid volume data: volume cannot be negative')
      }
    }

    // Sort by date descending (most recent first)
    const sortedHistory = history.sort((a, b) => {
      return new Date(b.date).getTime() - new Date(a.date).getTime()
    })

    // Cache the result
    priceHistoryCache.set(cacheKey, sortedHistory)

    return sortedHistory
  }

  /**
   * GET /watchlist - Get user's watchlist
   */
  async getWatchlist(): Promise<WatchlistItemAPI[]> {
    const response = await this.client.get<WatchlistItemAPI[]>('/watchlist')
>>>>>>> b0e4c27c
    
    return {
      current_price: Math.round(basePrice),
      previous_close: Math.round(basePrice - change),
      price_change: Math.round(change),
      price_change_pct: Number(((change / (basePrice - change)) * 100).toFixed(2)),
      timestamp: new Date().toISOString()
    }
  },

  /**
   * Get stock data by code
   */
  async getStockData(stockCode: string): Promise<StockData> {
    const priceData = await this.getCurrentPrice(stockCode)
    
    const companyNames: Record<string, string> = {
      '7203': 'トヨタ自動車',
      '6758': 'ソニーグループ',  
      '9984': 'ソフトバンクグループ',
      '6861': 'キーエンス',
      '7974': '任天堂',
      '9983': 'ファーストリテイリング',
      '4755': '楽天グループ',
      '6902': 'デンソー'
    }
    
    return {
      stock_code: stockCode,
      company_name: companyNames[stockCode] || `株式会社 ${stockCode}`,
      current_price: priceData.current_price,
      previous_close: priceData.previous_close,
      price_change: priceData.price_change,
      percentage_change: priceData.price_change_pct,
      volume: Math.floor(Math.random() * 10000000),
      market_cap: priceData.current_price * 1000000000,
      updated_at: priceData.timestamp
    }
  },

  /**
   * Get price history for a stock
   */
<<<<<<< HEAD
  async getPriceHistory(stockCode: string, days: number = 30): Promise<PriceHistoryItem[]> {
    await new Promise(resolve => setTimeout(resolve, 500))
    
    const history: PriceHistoryItem[] = []
    const basePrice = 1000 + Math.random() * 10000
    
    for (let i = days - 1; i >= 0; i--) {
      const date = new Date()
      date.setDate(date.getDate() - i)
=======
  async getRecommendedStocks(limit = 10, useRealData = true): Promise<any[]> {
    // Check cache first for 24h offline support
    const cacheKey = generateCacheKey('recommended-stocks', { limit, useRealData });
    try {
      const cached = recommendationCache.get<any[]>(cacheKey)
      if (cached) {
        console.log('[StockAPI] Using cached recommended stocks')
        return cached
      }
    } catch (error) {
      logCacheError(error as Error, {
        operation: 'get',
        key: cacheKey,
        function: 'getRecommendedStocks'
      })
    }

    try {
      const params: Record<string, any> = { limit }
      if (useRealData) {
        params.use_real_data = useRealData
      }

      const response = await this.client.get<any>('/recommended-stocks', { params })
      const responseData = response.data

      // Handle different response formats
      let recommendations: any[]
      if (Array.isArray(responseData)) {
        // Direct array response
        recommendations = responseData
      } else if (responseData && Array.isArray(responseData.stocks)) {
        // Object with stocks array
        recommendations = responseData.stocks
      } else {
        const error = new ValidationError('Invalid data type: expected array or object with stocks array in recommended stocks response')
        logValidationError(error.message, {
          function: 'getRecommendedStocks',
          responseType: typeof responseData,
          hasStocks: responseData?.stocks ? 'yes' : 'no'
        })
        throw error
      }

      // Cache with 24h TTL for offline support
      try {
        recommendationCache.set(cacheKey, recommendations, 24 * 60 * 60 * 1000)
      } catch (error) {
        logCacheError(error as Error, {
          operation: 'set',
          key: cacheKey,
          function: 'getRecommendedStocks'
        })
      }

      return recommendations
    } catch (error) {
      // Log prediction-related errors for monitoring
      if (error instanceof StockApiError || error instanceof ValidationError) {
        throw error
      }
>>>>>>> b0e4c27c
      
      const price = basePrice + (Math.random() - 0.5) * 500
      
      history.push({
        date: date.toISOString().split('T')[0],
        open_price: Math.round(price * 0.99),
        close_price: Math.round(price),
        high_price: Math.round(price * 1.02),
        low_price: Math.round(price * 0.98),
        volume: Math.floor(Math.random() * 1000000)
      })
    }
    
    return history
  },

  /**
   * Get watchlist items
   */
<<<<<<< HEAD
  async getWatchlist(): Promise<WatchlistItemAPI[]> {
    await new Promise(resolve => setTimeout(resolve, 300))
    
    // Return mock watchlist
    return [
      {
        id: 1,
        stock_code: '7203',
        user_notes: 'トヨタ自動車 - EV投資に注目'
      },
      {
        id: 2, 
        stock_code: '6758',
        user_notes: 'ソニーグループ - エンタメ事業好調'
      }
    ]
  },
=======
  async getTradingRecommendations(useRealData = true): Promise<any[]> {
    // Check cache first
    const cacheKey = generateCacheKey('trading-recommendations', { useRealData });
    const cached = recommendationCache.get<any[]>(cacheKey)
    if (cached) {
      console.log('[StockAPI] Using cached trading recommendations')
      return cached
    }

    const params: Record<string, any> = {}
    if (useRealData) {
      params.use_real_data = useRealData
    }

    const response = await this.client.get<any[]>('/trading-recommendations', { params })
    const recommendations = response.data

    // Validate response is array
    if (!Array.isArray(recommendations)) {
      throw new ValidationError('Invalid data type: expected array in trading recommendations response')
    }

    // Cache with 24h TTL for offline support  
    recommendationCache.set(cacheKey, recommendations, 24 * 60 * 60 * 1000)

    return recommendations
  }
>>>>>>> b0e4c27c

  /**
   * Add to watchlist
   */
  async addToWatchlist(request: AddWatchlistRequest): Promise<WatchlistItemAPI> {
    await new Promise(resolve => setTimeout(resolve, 300))
    
    return {
      id: Math.floor(Math.random() * 1000),
      stock_code: request.stock_code,
      user_notes: request.user_notes || ''
    }
  },

  /**
   * Remove from watchlist
   */
  async removeFromWatchlist(itemId: number): Promise<void> {
    await new Promise(resolve => setTimeout(resolve, 300))
    // Mock implementation - just wait
  },

  /**
   * Clear all caches (mock implementation)
   */
  clearCache(): void {
    console.log('Mock: Cache cleared')
  },

  /**
   * Get cache statistics (mock implementation)
   */
  getCacheStats(): any {
    return {
      stockData: { size: 0, hitRate: 0 },
      priceHistory: { size: 0, hitRate: 0 },
      recommendations: { size: 0, hitRate: 0 }
    }
  }
}

export default stockApi<|MERGE_RESOLUTION|>--- conflicted
+++ resolved
@@ -1,20 +1,24 @@
 /**
- * Stock API Client Service - Mock Implementation
+ * Stock API Client Service
  * 
- * Simple mock implementation to provide basic API functionality
- * without complex caching and error handling for now.
- */
-
+ * This service provides typed HTTP client functions for the FastAPI backend.
+ * It handles request/response transformation, error handling, and data validation.
+ * 
+ * Features:
+ * - Axios-based HTTP client with configurable timeouts
+ * - Typed request/response interfaces
+ * - Runtime data validation using type guards
+ * - Comprehensive error handling with custom error types
+ * - Support for both mock and real data modes
+ */
+
+import axios, { AxiosInstance, AxiosError } from 'axios'
 import {
   StockData,
   CurrentPriceResponse,
   PriceHistoryItem,
   WatchlistItemAPI,
   AddWatchlistRequest,
-<<<<<<< HEAD
-  APIError
-} from '../types/stock'
-=======
   APIError,
   isValidStockCode,
   isStockData,
@@ -68,24 +72,10 @@
     this.name = 'StockApiError'
   }
 }
->>>>>>> b0e4c27c
-
-/**
- * Mock Stock API Implementation
- */
-<<<<<<< HEAD
-export const stockApi = {
-  /**
-   * Get current price for a stock
-   */
-  async getCurrentPrice(stockCode: string): Promise<CurrentPriceResponse> {
-    // Simulate API delay
-    await new Promise(resolve => setTimeout(resolve, Math.random() * 1000))
-    
-    // Return mock data
-    const basePrice = 1000 + Math.random() * 10000
-    const change = (Math.random() - 0.5) * 200
-=======
+
+/**
+ * Custom error class for validation errors
+ */
 export class ValidationError extends Error {
   constructor(message: string, public field?: string) {
     super(message)
@@ -431,61 +421,93 @@
    */
   async getWatchlist(): Promise<WatchlistItemAPI[]> {
     const response = await this.client.get<WatchlistItemAPI[]>('/watchlist')
->>>>>>> b0e4c27c
-    
-    return {
-      current_price: Math.round(basePrice),
-      previous_close: Math.round(basePrice - change),
-      price_change: Math.round(change),
-      price_change_pct: Number(((change / (basePrice - change)) * 100).toFixed(2)),
-      timestamp: new Date().toISOString()
-    }
-  },
-
-  /**
-   * Get stock data by code
-   */
-  async getStockData(stockCode: string): Promise<StockData> {
-    const priceData = await this.getCurrentPrice(stockCode)
-    
-    const companyNames: Record<string, string> = {
-      '7203': 'トヨタ自動車',
-      '6758': 'ソニーグループ',  
-      '9984': 'ソフトバンクグループ',
-      '6861': 'キーエンス',
-      '7974': '任天堂',
-      '9983': 'ファーストリテイリング',
-      '4755': '楽天グループ',
-      '6902': 'デンソー'
-    }
-    
-    return {
-      stock_code: stockCode,
-      company_name: companyNames[stockCode] || `株式会社 ${stockCode}`,
-      current_price: priceData.current_price,
-      previous_close: priceData.previous_close,
-      price_change: priceData.price_change,
-      percentage_change: priceData.price_change_pct,
-      volume: Math.floor(Math.random() * 10000000),
-      market_cap: priceData.current_price * 1000000000,
-      updated_at: priceData.timestamp
-    }
-  },
-
-  /**
-   * Get price history for a stock
-   */
-<<<<<<< HEAD
-  async getPriceHistory(stockCode: string, days: number = 30): Promise<PriceHistoryItem[]> {
-    await new Promise(resolve => setTimeout(resolve, 500))
-    
-    const history: PriceHistoryItem[] = []
-    const basePrice = 1000 + Math.random() * 10000
-    
-    for (let i = days - 1; i >= 0; i--) {
-      const date = new Date()
-      date.setDate(date.getDate() - i)
-=======
+    
+    const watchlist = response.data
+
+    // Validate response data structure
+    if (!Array.isArray(watchlist)) {
+      throw new ValidationError('Invalid data type: expected array in watchlist response')
+    }
+
+    // Validate each watchlist item
+    for (const item of watchlist) {
+      if (!isWatchlistItemAPI(item)) {
+        throw new ValidationError('Invalid data type in WatchlistItemAPI')
+      }
+    }
+
+    return watchlist
+  }
+
+  /**
+   * POST /watchlist - Add stock to watchlist
+   */
+  async addToWatchlist(request: AddWatchlistRequest): Promise<WatchlistItemAPI> {
+    // Validate request data
+    this.validateStockCode(request.stock_code)
+    
+    if (request.alert_price !== undefined && request.alert_price !== null && request.alert_price <= 0) {
+      throw new ValidationError('Invalid alert price: must be greater than 0', 'alert_price')
+    }
+
+    // Validate request data types
+    if (typeof request.stock_code !== 'string') {
+      throw new ValidationError('Invalid request data type: stock_code must be string')
+    }
+    if (request.alert_price !== undefined && request.alert_price !== null && typeof request.alert_price !== 'number') {
+      throw new ValidationError('Invalid request data type: alert_price must be number or null')
+    }
+
+    const response = await this.client.post<WatchlistItemAPI>(
+      '/watchlist',
+      request
+    )
+
+    const watchlistItem = response.data
+
+    // Validate response data structure
+    if (!isWatchlistItemAPI(watchlistItem)) {
+      throw new ValidationError('Invalid data type in WatchlistItemAPI response')
+    }
+
+    return watchlistItem
+  }
+
+  /**
+   * DELETE /watchlist/{stock_code} - Remove stock from watchlist
+   */
+  async removeFromWatchlist(stockCode: string): Promise<{ message: string }> {
+    this.validateStockCode(stockCode)
+
+    const response = await this.client.delete<{ message: string }>(
+      `/watchlist/${stockCode}`
+    )
+
+    return response.data
+  }
+
+  /**
+   * GET /stocks/{code}/enhanced - Get enhanced stock information with predictions
+   */
+  async getEnhancedStockInfo(stockCode: string, useRealData = true): Promise<any> {
+    this.validateStockCode(stockCode)
+
+    const params: Record<string, any> = {}
+    if (useRealData !== null) {
+      params.use_real_data = useRealData
+    }
+
+    const response = await this.client.get(
+      `/stocks/${stockCode}/enhanced`,
+      { params }
+    )
+
+    return response.data
+  }
+
+  /**
+   * GET /recommended-stocks - Get recommended stocks with caching
+   */
   async getRecommendedStocks(limit = 10, useRealData = true): Promise<any[]> {
     // Check cache first for 24h offline support
     const cacheKey = generateCacheKey('recommended-stocks', { limit, useRealData });
@@ -547,45 +569,25 @@
       if (error instanceof StockApiError || error instanceof ValidationError) {
         throw error
       }
->>>>>>> b0e4c27c
       
-      const price = basePrice + (Math.random() - 0.5) * 500
-      
-      history.push({
-        date: date.toISOString().split('T')[0],
-        open_price: Math.round(price * 0.99),
-        close_price: Math.round(price),
-        high_price: Math.round(price * 1.02),
-        low_price: Math.round(price * 0.98),
-        volume: Math.floor(Math.random() * 1000000)
+      errorLogger.logError({
+        message: `Failed to get recommended stocks: ${error instanceof Error ? error.message : 'Unknown error'}`,
+        category: ErrorCategory.PREDICTION,
+        severity: ErrorSeverity.HIGH,
+        context: {
+          function: 'getRecommendedStocks',
+          limit,
+          useRealData
+        },
+        error: error instanceof Error ? error : undefined
       })
-    }
-    
-    return history
-  },
-
-  /**
-   * Get watchlist items
-   */
-<<<<<<< HEAD
-  async getWatchlist(): Promise<WatchlistItemAPI[]> {
-    await new Promise(resolve => setTimeout(resolve, 300))
-    
-    // Return mock watchlist
-    return [
-      {
-        id: 1,
-        stock_code: '7203',
-        user_notes: 'トヨタ自動車 - EV投資に注目'
-      },
-      {
-        id: 2, 
-        stock_code: '6758',
-        user_notes: 'ソニーグループ - エンタメ事業好調'
-      }
-    ]
-  },
-=======
+      throw error
+    }
+  }
+
+  /**
+   * GET /trading-recommendations - Get trading recommendations with caching
+   */
   async getTradingRecommendations(useRealData = true): Promise<any[]> {
     // Check cache first
     const cacheKey = generateCacheKey('trading-recommendations', { useRealData });
@@ -613,46 +615,191 @@
 
     return recommendations
   }
->>>>>>> b0e4c27c
-
-  /**
-   * Add to watchlist
-   */
-  async addToWatchlist(request: AddWatchlistRequest): Promise<WatchlistItemAPI> {
-    await new Promise(resolve => setTimeout(resolve, 300))
-    
+
+  /**
+   * Adjust current price data to realistic values
+   */
+  private adjustCurrentPriceToRealistic(currentPriceData: CurrentPriceResponse): CurrentPriceResponse {
+    const stockCode = currentPriceData.stock_code
+    let realisticBasePrice: number
+    
+    // Set realistic prices based on stock code
+    switch (stockCode) {
+      case '7203': // Toyota
+        realisticBasePrice = 3500
+        break
+      case '6758': // Sony
+        realisticBasePrice = 11000
+        break
+      case '9984': // SoftBank
+        realisticBasePrice = 6000
+        break
+      case '9983': // Fast Retailing
+        realisticBasePrice = 85000
+        break
+      case '8306': // Mitsubishi UFJ
+        realisticBasePrice = 1200
+        break
+      default:
+        realisticBasePrice = 2500
+        break
+    }
+    
+    // Calculate realistic variation (±5%)
+    const variation = (Math.random() - 0.5) * 0.1 // -5% to +5%
+    const currentPrice = realisticBasePrice * (1 + variation)
+    const previousClose = realisticBasePrice * (1 + (Math.random() - 0.5) * 0.04) // ±2%
+    const priceChange = currentPrice - previousClose
+    const priceChangePct = (priceChange / previousClose) * 100
+    
+    const adjustedCurrentPrice = {
+      ...currentPriceData,
+      current_price: Math.round(currentPrice * 100) / 100,
+      previous_close: Math.round(previousClose * 100) / 100,
+      price_change: Math.round(priceChange * 100) / 100,
+      price_change_pct: Math.round(priceChangePct * 100) / 100,
+    }
+    
+    return adjustedCurrentPrice
+  }
+
+  /**
+   * Adjust mock price data to realistic values based on stock code
+   */
+  private adjustPriceToRealistic(stockData: StockData): StockData {
+    const stockCode = stockData.stock_code
+    let realisticBasePrice: number
+    let companyName: string
+    
+    // Set realistic prices based on stock code
+    switch (stockCode) {
+      case '7203': // Toyota
+        realisticBasePrice = 3500
+        companyName = 'トヨタ自動車株式会社'
+        break
+      case '6758': // Sony
+        realisticBasePrice = 11000
+        companyName = 'ソニーグループ株式会社'
+        break
+      case '9984': // SoftBank
+        realisticBasePrice = 6000
+        companyName = 'ソフトバンクグループ株式会社'
+        break
+      case '9983': // Fast Retailing
+        realisticBasePrice = 85000
+        companyName = '株式会社ファーストリテイリング'
+        break
+      case '8306': // Mitsubishi UFJ
+        realisticBasePrice = 1200
+        companyName = '株式会社三菱UFJフィナンシャル・グループ'
+        break
+      default:
+        realisticBasePrice = 2500 // Default realistic price
+        companyName = stockData.company_name
+        break
+    }
+    
+    // Calculate realistic variation (±5%)
+    const variation = (Math.random() - 0.5) * 0.1 // -5% to +5%
+    const currentPrice = realisticBasePrice * (1 + variation)
+    const previousClose = realisticBasePrice * (1 + (Math.random() - 0.5) * 0.04) // ±2%
+    const priceChange = currentPrice - previousClose
+    const priceChangePct = (priceChange / previousClose) * 100
+    
+    const adjustedData = {
+      ...stockData,
+      company_name: companyName,
+      current_price: Math.round(currentPrice * 100) / 100,
+      previous_close: Math.round(previousClose * 100) / 100,
+      price_change: Math.round(priceChange * 100) / 100,
+      price_change_pct: Math.round(priceChangePct * 100) / 100,
+      day_high: Math.round(currentPrice * 1.02 * 100) / 100,
+      day_low: Math.round(currentPrice * 0.98 * 100) / 100,
+      year_high: Math.round(realisticBasePrice * 1.3 * 100) / 100,
+      year_low: Math.round(realisticBasePrice * 0.7 * 100) / 100,
+      market_cap: currentPrice * 1000000000 // Simplified market cap
+    }
+    
+    return adjustedData
+  }
+
+  /**
+   * Clear all caches - useful for development and testing
+   */
+  clearCache(): void {
+    stockDataCache.clear()
+    priceHistoryCache.clear()
+    recommendationCache.clear()
+    console.log('[StockAPI] All caches cleared')
+  }
+
+  /**
+   * Get cache statistics for monitoring
+   */
+  getCacheStats(): {
+    stockData: any
+    priceHistory: any
+    recommendations: any
+  } {
     return {
-      id: Math.floor(Math.random() * 1000),
-      stock_code: request.stock_code,
-      user_notes: request.user_notes || ''
-    }
-  },
-
-  /**
-   * Remove from watchlist
-   */
-  async removeFromWatchlist(itemId: number): Promise<void> {
-    await new Promise(resolve => setTimeout(resolve, 300))
-    // Mock implementation - just wait
-  },
-
-  /**
-   * Clear all caches (mock implementation)
-   */
-  clearCache(): void {
-    console.log('Mock: Cache cleared')
-  },
-
-  /**
-   * Get cache statistics (mock implementation)
-   */
-  getCacheStats(): any {
-    return {
-      stockData: { size: 0, hitRate: 0 },
-      priceHistory: { size: 0, hitRate: 0 },
-      recommendations: { size: 0, hitRate: 0 }
-    }
+      stockData: stockDataCache.getStats(),
+      priceHistory: priceHistoryCache.getStats(),
+      recommendations: recommendationCache.getStats()
+    }
+  }
+
+  /**
+   * Health check endpoint
+   */
+  async healthCheck(): Promise<{ status: string; timestamp: string }> {
+    const response = await this.client.get<{ status: string; timestamp: string }>(
+      '/health'
+    )
+
+    return response.data
   }
 }
 
-export default stockApi+/**
+ * Default stock API client instance
+ * This is the primary export that components will use
+ */
+export const stockApi = new StockApiClient()
+
+/**
+ * Create a custom stock API client with specific configuration
+ */
+export function createStockApiClient(config: Partial<StockApiConfig>): StockApiClient {
+  return new StockApiClient(config)
+}
+
+/**
+ * Utility function to check if an error is a StockApiError
+ */
+export function isStockApiError(error: unknown): error is StockApiError {
+  return error instanceof StockApiError
+}
+
+/**
+ * Utility function to check if an error is a ValidationError
+ */
+export function isValidationError(error: unknown): error is ValidationError {
+  return error instanceof ValidationError
+}
+
+/**
+ * Format API errors for display to users
+ */
+export function formatApiError(error: unknown): string {
+  if (isStockApiError(error)) {
+    return error.message
+  } else if (isValidationError(error)) {
+    return error.message
+  } else if (error instanceof Error) {
+    return error.message
+  } else {
+    return 'Unknown error occurred'
+  }
+}
+
+// Error classes are already exported above