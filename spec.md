# 📄 中期的な推奨銘柄予想アプリ 仕様書（Markdown版）

## 1. アプリ概要
- **目的**
  初心者でも「どの銘柄を買って、いつ売ればいいか」が分かるように、AIが中期（数週間〜数か月）の推奨銘柄をランキング形式で提示する。

- **設計方針**
  - **第1段階（CUI + API）**
    - ターミナルやコマンドラインで銘柄と推奨アクションを表示
    - APIを通じてデータ取得・予測結果を返却
  - **第2段階（GUI）**
    - Webアプリ/スマホアプリに拡張
    - APIの出力形式をそのまま利用してGUI表示

## 2. 利用者像
- 投資初心者（株歴0〜3年程度）
- 「難しい指標より、買う・売る・待つがすぐに知りたい人」
- 数週間〜数か月単位で投資する人（スイング〜中期投資向け）

## 3. 出力イメージ

### 🔹 CUI表示例
実行例: `python clstock_cli.py system predict -s 7203`
=== 今週のおすすめ銘柄（30〜90日向け / 上位3件） ===

[1位] トヨタ自動車 (7203)
   ✅ 買うタイミング: 今週中に「昨日の高値」を超えたら買い
   💰 目安の購入価格: 3,250円前後
   🛑 損切り目安: 3,150円（購入価格より約-3%）
   🎯 利益目標: 3,450円（+6%）、3,600円（+10%）
   📅 保有期間の目安: 1〜2か月

[2位] ソニーグループ (6758)
   ✅ 買うタイミング: 株価が20日平均線に戻ったら買い
   💰 目安の購入価格: 12,100円前後
   🛑 損切り目安: 11,700円（約-3%）
   🎯 利益目標: 12,900円（+6%）、13,300円（+10%）
   📅 保有期間の目安: 2〜3か月

[3位] 任天堂 (7974)
   ✅ 買うタイミング: 株価が週足サポートラインから反発したら買い
   💰 目安の購入価格: 6,200円前後
   🛑 損切り目安: 6,000円（約-3%）
   🎯 利益目標: 6,550円（+6%）、6,820円（+10%）
   📅 保有期間の目安: 1〜2か月

### 🔹 GUI表示イメージ
- **ランキングカード形式**
  - 「買うなら今週」「売るのは2か月以内」など、文章でアドバイス
- **チャート表示**
  - 緑ゾーン＝買いエリア
  - 赤ライン＝損切りライン
  - 青ライン＝利益目標

## 4. 機能概要
### データ取得
- 株価（日足データ）
- 財務指標（EPS, PER, ROEなど）
- ニュースやSNSのポジ/ネガ判定（将来的に追加予定）

### 予測モデル
- **XGBoost/LightGBM** → 銘柄スコアリング
- **LSTM/Transformer** → 株価の時系列予測（30〜90日先）
- 出力：推奨度スコア（0〜100）、買いサイン／売りサインの文章化

### 出力内容
- ランキング（デフォルトはTOP10、必要に応じて任意件数を指定可能（将来的に実装予定））
- 銘柄ごとの詳細アドバイス（買い条件・購入価格・損切り・利益目標・保有期間）

## 5. システム構成
### 第1段階（CUI + API）
- **バックエンド**: Python (FastAPI)
<<<<<<< HEAD
- **CUIクライアント**: `python clstock_cli.py`（メニュー起動）や `python clstock_cli.py system predict -s 7203`（銘柄指定予測）
=======

- **CUIクライアント**: `python clstock_cli.py`（例: `python clstock_cli.py system predict -s 7203`）（デフォルト: 10銘柄）
  - 実行ディレクトリ: リポジトリルート（`ClStock/`）
  - 前提条件: `pip install -r requirements.txt` などで依存関係（特に NumPy などの科学計算ライブラリ）を事前にインストールしておく
  - 将来的には、ランキング件数を指定する機能が追加される可能性があります
>>>>>>> ea7bfc4a
- **出力形式**: JSON + テキスト
  - **JSONレスポンス仕様**
    - **キーと型**
      - `generated_at` *(string, ISO8601)*: 予測を作成した日時。
      - `universe` *(string)*: 対象市場や指数（例: "JPXプライム"）。
      - `ranking` *(array<object>)*: 推奨銘柄ごとの詳細情報。
        - `rank` *(integer)*: ランキング順位。
        - `symbol` *(string)*: 証券コード。
        - `name` *(string)*: 銘柄名（GUIカードのタイトルとして流用）。
        - `sector` *(string)*: 業種カテゴリ。
        - `score` *(number)*: 推奨スコア (0-100)。
        - `action` *(string)*: 推奨アクション（例: "buy", "hold", "sell"）。
        - `action_text` *(string)*: CUIで表示する文章化された推奨アクション。
        - `entry_condition` *(string)*: エントリー条件（例: 「昨日の高値を超えたら」）。
        - `entry_price` *(object)*: 購入価格目安。
          - `value` *(number)*: 価格（円）。
          - `text` *(string)*: GUIで表示するフォーマット済みテキスト（例: "3,250円前後"）。
        - `stop_loss` *(object)*: 損切りライン情報。
          - `value` *(number)*
          - `text` *(string)*
        - `targets` *(array<object>)*: 目標価格候補。
          - `value` *(number)*: 価格。
          - `text` *(string)*: 例: "3,450円 (+6%)"。
        - `holding_period` *(string)*: 保有期間の目安。
        - `confidence` *(string)*: モデル信頼度（例: "高", "中"）。
        - `notes` *(string)*: 補足コメント（ニュース・イベントなど）。
        - `risk_level` *(string)*: リスク指標（例: "低", "中", "高"）。
        - `chart_refs` *(object)*: GUIチャート連携用情報。
          - `support_levels` *(array<number>)*: サポートライン価格。
          - `resistance_levels` *(array<number>)*: レジスタンスライン価格。
          - `indicators` *(array<string>)*: 注釈に使う主要テクニカル指標。
    - **レスポンス例**
      ```json
      {
        "generated_at": "2024-05-01T09:00:00+09:00",
        "universe": "JPXプライム",
        "ranking": [
          {
            "rank": 1,
            "symbol": "7203",
            "name": "トヨタ自動車",
            "sector": "輸送用機器",
            "score": 92.5,
            "action": "buy",
            "action_text": "✅ 買うタイミング: 今週中に『昨日の高値』を超えたら買い",
            "entry_condition": "今週中に昨日の高値を上抜け",
            "entry_price": { "value": 3250, "text": "3,250円前後" },
            "stop_loss": { "value": 3150, "text": "3,150円（約-3%）" },
            "targets": [
              { "value": 3450, "text": "3,450円（+6%）" },
              { "value": 3600, "text": "3,600円（+10%）" }
            ],
            "holding_period": "1〜2か月",
            "confidence": "高",
            "notes": "決算発表を通過し需給改善の兆し",
            "risk_level": "中",
            "chart_refs": {
              "support_levels": [3150],
              "resistance_levels": [3600],
              "indicators": ["20日移動平均線", "ボリンジャーバンド"]
            }
          }
        ]
      }
      ```
  - **テキスト出力との対応関係**
    - `ranking[].rank` → CUIの「[1位]」などの順位表示、およびGUIカードの順位バッジ。
    - `ranking[].name` + `symbol` → CUIの銘柄行、GUIカードのタイトルとサブタイトル。
    - `ranking[].action_text` → CUI本文の推奨文そのもの。GUIでは `action` をボタン表示、`action_text` を補足説明に使用。
    - `ranking[].entry_price.text` / `stop_loss.text` / `targets[].text` → CUIの価格行と完全一致。GUIでは数値とラベルを分けて表示可能。
    - `ranking[].holding_period` → CUIの「保有期間の目安」行。GUIではバッジやタイムラインに転用。
    - `ranking[].notes` / `confidence` / `risk_level` → CUIの補足コメントに追記可能。GUIではツールチップやタグで提示。
    - `chart_refs` → CUIでは省略可能だが、GUIチャート描画時にサポート/レジスタンスや指標情報として直接利用。

#### APIレスポンス仕様
- 対象エンドポイント: `GET /recommendations?top_n=5`, `GET /recommendation/{symbol}`（いずれも README.md 110-117 行で定義）
- **ランキングレスポンス共通フィールド**
  - `generated_at` *(string, ISO 8601 datetime)*: 推奨結果の生成時刻。
  - `top_n` *(integer)*: レスポンスに含まれる銘柄数。
  - `items` *(array<object>)*: 銘柄ごとの推奨情報。
- **ランキングアイテム必須フィールド**
  - `symbol` *(string)*: 銘柄コード（例: "7203.T"）。
  - `score` *(number)*: 推奨スコア（0〜100）。
  - `action` *(string)*: 取るべきアクション（"buy"/"sell"/"hold" など）。
  - `entry_price` *(object)*: 推奨エントリー価格。
    - `min` *(number)*, `max` *(number)*: 価格帯を指定。
  - `targets` *(array<object>)*: 目標価格のリスト。
    - 各要素は `label` *(string)* と `price` *(number)* を含む。
  - `stop_loss` *(number)*: 損切りライン。
  - `holding_period_days` *(integer)*: 推奨保有日数の目安。
- **銘柄詳細レスポンス必須フィールド**
  - `symbol` *(string)*: 詳細情報の対象銘柄コード。
  - `score` *(number)*: 現在の推奨スコア。
  - `action` *(string)*: アクション種別。
  - `rationale` *(string)*: モデルの推奨理由サマリ。
  - `entry_price`, `targets`, `stop_loss`, `holding_period_days`: 上記ランキングアイテムと同様の構造。
  - `indicators` *(object)*: 主要な技術指標（例: `sma20` *(number)*, `rsi14` *(number)* など）。
- **オプション/拡張フィールド**
  - `confidence` *(number)*: 予測信頼度（将来の拡張で追加可能）。
  - `news_sentiment` *(object)*: ニュース/ SNS センチメント分析結果（「拡張性」方針に沿った発展要素）。
  - `backtest` *(object)*: 過去検証データ（勝率や平均リターンなど）。

##### JSONレスポンス例
**ランキング（`GET /recommendations?top_n=5`）成功例**
```json
{
  "generated_at": "2024-05-01T09:00:00Z",
  "top_n": 3,
  "items": [
    {
      "symbol": "7203.T",
      "score": 87.5,
      "action": "buy",
      "entry_price": {"min": 3200, "max": 3300},
      "targets": [
        {"label": "base", "price": 3450},
        {"label": "stretch", "price": 3600}
      ],
      "stop_loss": 3100,
      "holding_period_days": 45
    },
    {
      "symbol": "6758.T",
      "score": 82.1,
      "action": "buy",
      "entry_price": {"min": 12000, "max": 12200},
      "targets": [
        {"label": "base", "price": 12900},
        {"label": "stretch", "price": 13300}
      ],
      "stop_loss": 11700,
      "holding_period_days": 60
    },
    {
      "symbol": "9432.T",
      "score": 74.3,
      "action": "hold",
      "entry_price": {"min": 4000, "max": 4050},
      "targets": [{"label": "base", "price": 4200}],
      "stop_loss": 3900,
      "holding_period_days": 30
    }
  ]
}
```

**銘柄詳細（`GET /recommendation/{symbol}`）成功例**
```json
{
  "symbol": "7203.T",
  "score": 87.5,
  "action": "buy",
  "rationale": "国内販売台数の伸びとテクニカル指標の改善に基づく買いシグナル。",
  "entry_price": {"min": 3200, "max": 3300},
  "targets": [
    {"label": "base", "price": 3450},
    {"label": "stretch", "price": 3600}
  ],
  "stop_loss": 3100,
  "holding_period_days": 45,
  "indicators": {
    "sma20": 3150,
    "sma60": 3050,
    "rsi14": 58
  },
  "confidence": 0.78,
  "news_sentiment": {
    "score": 0.4,
    "sources": ["nikkei", "reuters"]
  }
}
```

> **Note:** `confidence`、`news_sentiment`、`backtest` などのフィールドは将来拡張向けのオプション項目であり、応答で未使用の場合は省略される。API クライアントは未知フィールドを無視できるように実装し、拡張性と後方互換性を担保する。

### 第2段階（GUI）
- **フロント**: React / Next.js
- **可視化**: D3.js / Plotly
- **機能**: ランキングカード表示、チャートへの買い/売りサイン描画

## 6. 開発ステップ
1. MVP（CUI+API）
2. バックテスト機能
3. GUI化
4. 拡張機能（LINE通知、SNSセンチメント分析など）

## ✅ まとめ
- 初心者向けに「買う・売る・待つ」を文章と価格目安で明示
- 開発は **CUI＋API → GUI拡張** の段階方式
- JSON仕様をベースにすることで拡張性を確保<|MERGE_RESOLUTION|>--- conflicted
+++ resolved
@@ -70,15 +70,11 @@
 ## 5. システム構成
 ### 第1段階（CUI + API）
 - **バックエンド**: Python (FastAPI)
-<<<<<<< HEAD
-- **CUIクライアント**: `python clstock_cli.py`（メニュー起動）や `python clstock_cli.py system predict -s 7203`（銘柄指定予測）
-=======
-
-- **CUIクライアント**: `python clstock_cli.py`（例: `python clstock_cli.py system predict -s 7203`）（デフォルト: 10銘柄）
+
+- **CUIクライアント**: `python clstock_cli.py`（メニュー起動）や `python clstock_cli.py system predict -s 7203`（銘柄指定予測）（デフォルト: 10銘柄）
   - 実行ディレクトリ: リポジトリルート（`ClStock/`）
   - 前提条件: `pip install -r requirements.txt` などで依存関係（特に NumPy などの科学計算ライブラリ）を事前にインストールしておく
   - 将来的には、ランキング件数を指定する機能が追加される可能性があります
->>>>>>> ea7bfc4a
 - **出力形式**: JSON + テキスト
   - **JSONレスポンス仕様**
     - **キーと型**
