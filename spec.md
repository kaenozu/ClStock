# 📄 中期的な推奨銘柄予想アプリ 仕様書（Markdown版）

## 1. アプリ概要
- **目的**
  初心者でも「どの銘柄を買って、いつ売ればいいか」が分かるように、AIが中期（数週間〜数か月）の推奨銘柄をランキング形式で提示する。

- **設計方針**
  - **第1段階（CUI + API）**
    - ターミナルやコマンドラインで銘柄と推奨アクションを表示
    - APIを通じてデータ取得・予測結果を返却
  - **第2段階（GUI）**
    - Webアプリ/スマホアプリに拡張
    - APIの出力形式をそのまま利用してGUI表示

## 2. 利用者像
- 投資初心者（株歴0〜3年程度）
- 「難しい指標より、買う・売る・待つがすぐに知りたい人」
- 数週間〜数か月単位で投資する人（スイング〜中期投資向け）

## 3. 出力イメージ

### 🔹 CUI表示例
=== 今週のおすすめ銘柄（30〜90日向け） ===

[1位] トヨタ自動車 (7203)
   ✅ 買うタイミング: 今週中に「昨日の高値」を超えたら買い
   💰 目安の購入価格: 3,250円前後
   🛑 損切り目安: 3,150円（購入価格より約-3%）
   🎯 利益目標: 3,450円（+6%）、3,600円（+10%）
   📅 保有期間の目安: 1〜2か月

[2位] ソニーグループ (6758)
   ✅ 買うタイミング: 株価が20日平均線に戻ったら買い
   💰 目安の購入価格: 12,100円前後
   🛑 損切り目安: 11,700円（約-3%）
   🎯 利益目標: 12,900円（+6%）、13,300円（+10%）
   📅 保有期間の目安: 2〜3か月

### 🔹 GUI表示イメージ
- **ランキングカード形式**
  - 「買うなら今週」「売るのは2か月以内」など、文章でアドバイス
- **チャート表示**
  - 緑ゾーン＝買いエリア
  - 赤ライン＝損切りライン
  - 青ライン＝利益目標

## 4. 機能概要
### データ取得
- 株価（日足データ）
- 財務指標（EPS, PER, ROEなど）
- ニュースやSNSのポジ/ネガ判定（将来的に追加予定）

### 予測モデル
- **XGBoost/LightGBM** → 銘柄スコアリング
- **LSTM/Transformer** → 株価の時系列予測（30〜90日先）
- 出力：推奨度スコア（0〜100）、買いサイン／売りサインの文章化

### 出力内容
- ランキング（デフォルトはTOP5、必要に応じて任意件数を指定可能）
- 銘柄ごとの詳細アドバイス（買い条件・購入価格・損切り・利益目標・保有期間）

## 5. システム構成
### 第1段階（CUI + API）
- **バックエンド**: Python (FastAPI)
<<<<<<< HEAD
- **CUIクライアント**: `python recommend.py --top 5`（`--top` を省略した場合はTOP5を表示。任意の件数を指定可能）
=======
- **CUIクライアント**: `python clstock_cli.py`（例: `python clstock_cli.py system predict -s 7203`）（デフォルト: 10銘柄）
  - 実行ディレクトリ: リポジトリルート（`ClStock/`）
  - 前提条件: `pip install -r requirements.txt` などで依存関係（特に NumPy などの科学計算ライブラリ）を事前にインストールしておく
>>>>>>> b5f8a5e4
- **出力形式**: JSON + テキスト

### 第2段階（GUI）
- **フロント**: React / Next.js
- **可視化**: D3.js / Plotly
- **機能**: ランキングカード表示、チャートへの買い/売りサイン描画

## 6. 開発ステップ
1. MVP（CUI+API）
2. バックテスト機能
3. GUI化
4. 拡張機能（LINE通知、SNSセンチメント分析など）

## ✅ まとめ
- 初心者向けに「買う・売る・待つ」を文章と価格目安で明示
- 開発は **CUI＋API → GUI拡張** の段階方式
- JSON仕様をベースにすることで拡張性を確保<|MERGE_RESOLUTION|>--- conflicted
+++ resolved
@@ -56,19 +56,16 @@
 - 出力：推奨度スコア（0〜100）、買いサイン／売りサインの文章化
 
 ### 出力内容
-- ランキング（デフォルトはTOP5、必要に応じて任意件数を指定可能）
+- ランキング（デフォルトはTOP10、必要に応じて任意件数を指定可能（将来的に実装予定））
 - 銘柄ごとの詳細アドバイス（買い条件・購入価格・損切り・利益目標・保有期間）
 
 ## 5. システム構成
 ### 第1段階（CUI + API）
 - **バックエンド**: Python (FastAPI)
-<<<<<<< HEAD
-- **CUIクライアント**: `python recommend.py --top 5`（`--top` を省略した場合はTOP5を表示。任意の件数を指定可能）
-=======
 - **CUIクライアント**: `python clstock_cli.py`（例: `python clstock_cli.py system predict -s 7203`）（デフォルト: 10銘柄）
   - 実行ディレクトリ: リポジトリルート（`ClStock/`）
   - 前提条件: `pip install -r requirements.txt` などで依存関係（特に NumPy などの科学計算ライブラリ）を事前にインストールしておく
->>>>>>> b5f8a5e4
+  - 将来的には、ランキング件数を指定する機能が追加される可能性があります
 - **出力形式**: JSON + テキスト
 
 ### 第2段階（GUI）
